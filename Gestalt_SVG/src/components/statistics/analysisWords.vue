<template>
  <div class="analysis-words-container">
    <!-- 修改按钮图标为更合适的展开图标 -->
    <!-- <button class="apple-button-corner" @click="showDrawer = true">
      <div class="arrow-wrapper">
        <svg class="arrow-icon" xmlns="http://www.w3.org/2000/svg" width="16" height="16" viewBox="0 0 24 24" fill="none" stroke="currentColor" stroke-width="2" stroke-linecap="round" stroke-linejoin="round">
          <path d="M9 18l6-6-6-6"/>
        </svg>
      </div>
    </button> -->

    <!-- 保持大标题在顶部 -->
    <div class="title">Visual Encodings Assessment</div>

    <div class="sections-container">
      <div class="section-wrapper">
        <!-- 将侧边标题放在section外部，添加旋转类 -->
        <div class="section-header">
          <div class="aside-label">All elements</div>
        </div>
        <div class="section feature-section" ref="featureSection">
          <!-- 添加阴影遮盖器 -->
          <div class="shadow-overlay top" :class="{ active: featureSectionScrollTop > 10 }"></div>
          <div class="shadow-overlay bottom" :class="{ active: isFeatureSectionScrollable && !isFeatureSectionScrolledToBottom }"></div>
          <div class="analysis-content" @scroll="handleFeatureSectionScroll" v-html="analysisContent"></div>
        </div>
      </div>
      <div class="section-wrapper">
        <!-- 将侧边标题放在section外部，添加旋转类 -->
        <div class="section-header">
          <div class="aside-label">Selected elements</div>
        </div>
        <div class="section middle-section" ref="middleSection">
          <!-- 添加阴影遮盖器 -->
          <div class="shadow-overlay top" :class="{ active: middleSectionScrollTop > 10 }"></div>
          <div class="shadow-overlay bottom" :class="{ active: isMiddleSectionScrollable && !isMiddleSectionScrolledToBottom }"></div>
          <div class="analysis-content" @scroll="handleMiddleSectionScroll" v-html="selectedNodesAnalysis" @click="handleClick"></div>
        </div>
      </div>
    </div>

    <!-- 使用 Teleport 将抽屉传送到 body -->
    <!-- <Teleport to="body">
      <div class="drawer-overlay" v-if="showDrawer" @click="showDrawer = false"></div>
      <div class="side-drawer" :class="{ 'drawer-open': showDrawer }">
        <button class="close-button" @click="showDrawer = false">×</button>
        <div class="drawer-body">
          <maxstic :key="componentKey" />
        </div>
      </div>
    </Teleport> -->

    <!-- 添加复制成功提示 -->
    <div v-if="copyTooltip.visible" 
         class="copy-tooltip"
         :style="{ left: copyTooltip.x + 'px', top: (copyTooltip.y - 30) + 'px' }">
      {{ copyTooltip.text }}
    </div>
  </div>
</template>

<script setup>
import { ref, onMounted, onUnmounted, watch, computed } from 'vue'
import { ElMessage } from 'element-plus'
import axios from 'axios'
import maxstic from '../visualization/maxstic.vue'
import { useStore } from 'vuex'

const NORMAL_DATA_URL = "http://127.0.0.1:5000/normalized_init_json";

// 添加normalData引用
const normalData = ref([]);

// 在组件挂载时获取normalized数据
onMounted(async () => {
  await fetchNormalizedData();
});

// 获取normalized数据的方法
const fetchNormalizedData = async () => {
  try {
    const response = await fetch(NORMAL_DATA_URL);
    if (response.ok) {
      const data = await response.json();
      normalData.value = data;
      console.log('Normalized data loaded:', data.length, 'items');
    } else {
      console.error('Failed to fetch normalized data');
    }
  } catch (error) {
    console.error('Error fetching normalized data:', error);
  }
};

// 特征名称映射
const featureNameMap = {
  'tag': 'shape',
  'opacity': 'opacity',
  'fill_h_cos': 'fill hue',
  'fill_h_sin': 'fill hue',
  'fill_s_n': 'fill saturation',
  'fill_l_n': 'fill lightness',
  'stroke_h_cos': 'stroke hue',
  'stroke_h_sin': 'stroke hue',
  'stroke_s_n': 'stroke saturation',
  'stroke_l_n': 'stroke lightness',
  'stroke_width': 'stroke width',
  'bbox_left_n': 'Bbox left',
  'bbox_right_n': 'Bbox right',
  'bbox_top_n': 'Bbox top',
  'bbox_bottom_n': 'Bbox bottom',
  'bbox_mds_1': 'vertical center',
  'bbox_mds_2': 'horizontal center',
  'bbox_width_n': 'width',
  'bbox_height_n': 'height',
  'bbox_fill_area': 'area'
};

// 添加冲突组定义
const conflictGroups = [
  ['bbox_width_n', 'bbox_height_n', 'bbox_fill_area'], // width, height, area
  ['bbox_width_n', 'bbox_left_n', 'bbox_right_n'], // width, left, right
  ['bbox_height_n', 'bbox_bottom_n', 'bbox_top_n'], // height, bottom, top
  ['opacity', 'fill_h_cos', 'fill_h_sin', 'fill_s_n', 'fill_l_n'], // opacity, fill_hue, fill_saturation, fill_lightness
  ['opacity', 'stroke_h_cos', 'stroke_h_sin', 'stroke_s_n', 'stroke_l_n'] // opacity, stroke_h, stroke_s, stroke_l
];

// 冲突组的优先选择
const conflictPriority = {
  'bbox_width_n,bbox_height_n,bbox_fill_area': 'bbox_fill_area',
  'bbox_width_n,bbox_left_n,bbox_right_n': 'bbox_width_n',
  'bbox_height_n,bbox_bottom_n,bbox_top_n': 'bbox_height_n',
  'opacity,fill_h_cos,fill_h_sin,fill_s_n,fill_l_n': 'fill_h_cos', // 使用 h
  'opacity,stroke_h_cos,stroke_h_sin,stroke_s_n,stroke_l_n': 'stroke_h_cos' // 使用 h
};

// 特征范围数据
const featureRanges = {
  'tag': { q1: 0.0, q3: 0.75 },
  'opacity': { q1: 1.0, q3: 1.0 },
  'fill_h_cos': { q1: 0.1008768404960534, q3: 0.9 },
  'fill_h_sin': { q1: 0.3080825490934995, q3: 0.7198673605029529 },
  'fill_s_n': { q1: 0.3767441860465117, q3: 0.9905660377358492 },
  'fill_l_n': { q1: 0.4431372549019607, q3: 0.6490196078431373 },
  'stroke_h_cos': { q1: 0.1008768404960534, q3: 0.9 },
  'stroke_h_sin': { q1: 0.3080825490934995, q3: 0.7198673605029529 },
  'stroke_s_n': { q1: 0.0, q3: 0.0 },
  'stroke_l_n': { q1: 0.0, q3: 0.9019607843137256 },
  'stroke_width': { q1: 0.0, q3: 1.0 },
  'bbox_left_n': { q1: 0.1700821463926025, q3: 0.7009512482895623 },
  'bbox_right_n': { q1: 0.2615399988211845, q3: 0.7912006955511051 },
  'bbox_top_n': { q1: 0.2225495009000163, q3: 0.7075862438588656 },
  'bbox_bottom_n': { q1: 0.3553200379395416, q3: 0.8390126925474379 },
  'bbox_mds_1': { q1: 0.2453260137673291, q3: 0.6793675638847467 },
  'bbox_mds_2': { q1: 0.23974945944996515, q3: 0.6508568491206108 },
  'bbox_width_n': { q1: 0.0085288401560059, q3: 0.07933976748484305 },
  'bbox_height_n': { q1: 0.0169208864753878, q3: 0.11552492906364 },
  'bbox_fill_area': { q1: 0.2244767308351871, q3: 0.6076265041279574 }
};

// 检查特征是否在冲突组中
function getConflictGroup(featureKey) {
  for (const group of conflictGroups) {
    if (group.includes(featureKey)) {
      return group;
    }
  }
  return null;
}

// 检查特征是否与高多样性特征冲突
function isConflictWithHighDiversity(featureKey, diverseFeatures) {
  const group = getConflictGroup(featureKey);
  if (!group) return false;

  // 检查该组中是否有高多样性特征
  for (const key of group) {
    if (key !== featureKey && diverseFeatures.some(f => f.key === key)) {
      return true;
    }
  }

  return false;
}

// 获取冲突组中的优先特征
function getPriorityFeature(group) {
  const groupKey = group.join(',');
  return conflictPriority[groupKey] || group[0];
}

// 计算视觉显著性
const calculateVisualSalience = (selectedNodes, allNodes) => {
  if (!selectedNodes || selectedNodes.length === 0 || !allNodes || allNodes.length === 0) {
    return 0.1;
  }

  try {
    // 将所有节点分为高亮组和非高亮组
    const highlightedFeatures = [];
    const nonHighlightedFeatures = [];

    // 遍历所有节点
    allNodes.forEach(item => {
      // 检查当前元素是否在选中列表中
      const isHighlighted = selectedNodes.some(node =>
        node.id === item.id || item.id.endsWith(`/${node.id}`)
      );

      if (isHighlighted) {
        highlightedFeatures.push(item.features);
      } else {
        nonHighlightedFeatures.push(item.features);
      }
    });

    if (highlightedFeatures.length === 0) {
      return 0.1;
    }

    // 余弦相似度计算函数
    function cosineSimilarity(vecA, vecB) {
      // 计算点积
      let dotProduct = 0;
      for (let i = 0; i < vecA.length; i++) {
        dotProduct += vecA[i] * vecB[i];
      }

      // 计算向量长度
      let vecAMagnitude = 0;
      let vecBMagnitude = 0;
      for (let i = 0; i < vecA.length; i++) {
        vecAMagnitude += vecA[i] * vecA[i];
        vecBMagnitude += vecB[i] * vecB[i];
      }
      vecAMagnitude = Math.sqrt(vecAMagnitude);
      vecBMagnitude = Math.sqrt(vecBMagnitude);

      // 避免除以零
      if (vecAMagnitude === 0 || vecBMagnitude === 0) {
        return 0;
      }

      // 计算余弦相似度
      return dotProduct / (vecAMagnitude * vecBMagnitude);
    }

    // 计算组内元素平均相似度
    let intraGroupSimilarity = 1.0; // 默认设置为最大值

    // 如果组内有多个元素，计算它们之间的平均相似度
    if (highlightedFeatures.length > 1) {
      let similaritySum = 0;
      let pairCount = 0;

      // 计算组内所有元素对之间的相似度
      for (let i = 0; i < highlightedFeatures.length; i++) {
        for (let j = i + 1; j < highlightedFeatures.length; j++) {
          // 计算特征向量之间的余弦相似度
          similaritySum += cosineSimilarity(highlightedFeatures[i], highlightedFeatures[j]);
          pairCount++;
        }
      }

      // 计算平均相似度
      intraGroupSimilarity = pairCount > 0 ? similaritySum / pairCount : 1.0;
    }

    // 计算组内与组外元素之间的平均相似度
    let interGroupSimilarity = 0;
    let interPairCount = 0;

    // 计算每个组内元素与每个组外元素之间的相似度
    for (let i = 0; i < highlightedFeatures.length; i++) {
      for (let j = 0; j < nonHighlightedFeatures.length; j++) {
        // 计算特征向量之间的余弦相似度
        interGroupSimilarity += cosineSimilarity(highlightedFeatures[i], nonHighlightedFeatures[j]);
        interPairCount++;
      }
    }

    // 计算平均相似度，避免除以零
    interGroupSimilarity = interPairCount > 0 ? interGroupSimilarity / interPairCount : 0;

    // 避免除以零，如果组间相似度为0，设置显著性为最大值
    let salienceScore = interGroupSimilarity > 0 ? intraGroupSimilarity / interGroupSimilarity : 1.0;

    // 考虑面积因素
    const AREA_INDEX = 19; // bbox_fill_area 在特征向量中的索引是19

    // 计算所有元素的平均面积（包括高亮和非高亮元素）
    const allFeatures = [...highlightedFeatures, ...nonHighlightedFeatures];
    const allElementsAvgArea = allFeatures.reduce((sum, features) =>
      sum + features[AREA_INDEX], 0) / allFeatures.length;

    // 计算高亮元素的平均面积
    const highlightedAvgArea = highlightedFeatures.reduce((sum, features) =>
      sum + features[AREA_INDEX], 0) / highlightedFeatures.length;

    // 使用所有元素平均面积的1.1倍作为阈值
    const areaThreshold = allElementsAvgArea * 1.1;

    // 如果高亮元素的平均面积小于阈值，显著降低显著性
    if (highlightedAvgArea < areaThreshold) {
      salienceScore = salienceScore / 3;
    }

    // 将分数映射到0-1范围内用于显示
    // 使用sigmoid函数进行平滑映射，确保结果在0-1范围内
    const normalizedScore = Math.min(Math.max(1 / (0.8 + Math.exp(-salienceScore))), 1);

    return normalizedScore;
  } catch (error) {
    console.error('计算视觉显著性时出错:', error);
    return 0.2;
  }
};

// 预测修改特征后的视觉显著性
const predictVisualSalience = (selectedNodes, allNodes, featureKey, newValue = null) => {
  if (!selectedNodes || selectedNodes.length === 0 || !allNodes || allNodes.length === 0) {
    return 0.1;
  }

  try {
    // 创建深拷贝以避免修改原始数据
    const modifiedNodes = JSON.parse(JSON.stringify(allNodes));

    // 找到特征在特征向量中的索引
    const featureIndex = getFeatureIndex(featureKey);
    if (featureIndex === -1) {
      return 0.1; // 如果找不到特征索引，返回默认值
    }

    // 如果没有提供新值，则根据featureRanges的q1和q3选择最合适的值
    if (newValue === null && featureRanges[featureKey]) {
      // 找出高亮组元素
      const highlightedNodes = modifiedNodes.filter(node =>
        selectedNodes.some(selectedNode =>
          selectedNode.id === node.id || node.id.endsWith(`/${selectedNode.id}`)
        )
      );

      // 计算高亮组中该特征的平均值
      let featureSum = 0;
      let featureCount = 0;

      highlightedNodes.forEach(node => {
        if (node.features && featureIndex < node.features.length) {
          featureSum += node.features[featureIndex];
          featureCount++;
        }
      });

      const featureAvg = featureCount > 0 ? featureSum / featureCount : 0;

      // 获取q1和q3值
      const q1 = featureRanges[featureKey]?.q1 || 0;
      const q3 = featureRanges[featureKey]?.q3 || 1;

      // 计算与平均值的差距，选择差距较大的值
      const distanceToQ1 = Math.abs(featureAvg - q1);
      const distanceToQ3 = Math.abs(featureAvg - q3);

      // 确定使用的是q1还是q3及其具体值
      const usedValue = distanceToQ1 > distanceToQ3 ? q1 : q3;
      const usedValueType = distanceToQ1 > distanceToQ3 ? 'q1' : 'q3';

      console.log(`特征 ${featureKey} 的平均值是 ${featureAvg}，选择 ${usedValueType} 值: ${usedValue}`);

      // 使用 usedValue 作为新值
      newValue = usedValue;
    }

    // 修改选中节点的特征值
    for (const node of modifiedNodes) {
      if (selectedNodes.some(selectedNode =>
        selectedNode.id === node.id || node.id.endsWith(`/${selectedNode.id}`)
      )) {
        // 修改特征值
        if (node.features && featureIndex < node.features.length) {
          node.features[featureIndex] = newValue;
        }
      }
    }

    // 使用修改后的数据计算视觉显著性
    return calculateVisualSalience(selectedNodes, modifiedNodes);
  } catch (error) {
    console.error('预测视觉显著性时出错:', error);
    return 0.2;
  }
};

// 获取特征在特征向量中的索引
const getFeatureIndex = (featureKey) => {
  // 特征索引映射
  const featureIndices = {
    'tag': 0,
    'opacity': 1,
    'fill_h_cos': 2,
    'fill_h_sin': 3,
    'fill_s_n': 4,
    'fill_l_n': 5,
    'stroke_h_cos': 6,
    'stroke_h_sin': 7,
    'stroke_s_n': 8,
    'stroke_l_n': 9,
    'stroke_width': 10,
    'bbox_left_n': 11,
    'bbox_right_n': 12,
    'bbox_top_n': 13,
    'bbox_bottom_n': 14,
    'bbox_mds_1': 15,
    'bbox_mds_2': 16,
    'bbox_width_n': 17,
    'bbox_height_n': 18,
    'bbox_fill_area': 19
  };

  return featureIndices[featureKey] !== undefined ? featureIndices[featureKey] : -1;
};

const props = defineProps({
  title: {
    type: String,
    default: 'analysis'
  },
  updateKey: {
    type: Number,
    default: 0
  }
})

// 添加一个计算组件key的ref
const componentKey = ref(0)

// 监听 updateKey 的变化
watch(() => props.updateKey, (newVal) => {
  componentKey.value = newVal
  // 重新获取数据
  fetchDataAndGenerateAnalysis()
})

const emit = defineEmits(['scroll'])

const analysisContent = ref('<div class="no-selection"><span>Waiting for analysis...</span></div>')
const selectedNodesAnalysis = ref('<div class="no-selection"><span>Waiting for selected nodes...</span></div>')

// 将 showDialog 改名为 showDrawer
const showDrawer = ref(false)

const store = useStore()

// 添加一个变量来获取高亮元素的visual salience值
const visualSalienceValue = computed(() => {
  // 从store中获取visualSalience值，如果不存在则默认为0
  // 使用toRaw确保我们获取到原始值而不是代理对象
  const rawValue = store.state.visualSalience;
  // 添加console.log来调试
  console.log('visualSalience in store:', rawValue);
  return rawValue ? rawValue * 100 : 0;
})

// 添加计算属性获取selectedNodeIds
const selectedNodeIds = computed(() => store.state.selectedNodes.nodeIds || []);

// 添加一个变量来存储原始特征数据
const rawFeatureData = ref(null);

// 添加滚动相关的状态
const featureSection = ref(null);
const middleSection = ref(null);
const featureSectionScrollTop = ref(0);
const middleSectionScrollTop = ref(0);
const isFeatureSectionScrollable = ref(false);
const isMiddleSectionScrollable = ref(false);
const isFeatureSectionScrolledToBottom = ref(true);
const isMiddleSectionScrolledToBottom = ref(true);

// 添加复制成功提示的状态
const copyTooltip = ref({ visible: false, text: '', x: 0, y: 0 });

// 修改复制函数，使用事件委托
const handleClick = (event) => {
  // 检查点击的元素是否是可复制的值
  const copyableValue = event.target.closest('.copyable-value');
  if (copyableValue) {
    const textToCopy = copyableValue.getAttribute('data-value');
    const featureName = copyableValue.closest('.feature-name-container')?.textContent;
    let processedText = textToCopy;

    if (textToCopy) {
<<<<<<< HEAD
      // 进行二次处理
      let finalTextToCopy = textToCopy;
      
      // 判断内容类型并进行相应处理
      if (textToCopy.startsWith('rgb') || textToCopy.includes('rgb(')) {
        // 处理fill颜色
        if (copyableValue.closest('.feature-name-container')?.textContent.includes('fill')) {
          finalTextToCopy = `fill="${textToCopy}"`;
        } 
        // 处理stroke颜色
        else if (copyableValue.closest('.feature-name-container')?.textContent.includes('stroke')) {
          finalTextToCopy = `stroke="${textToCopy}"`;
        }
      } 
      // 处理stroke-width
      else if (copyableValue.closest('.feature-name-container')?.textContent.includes('stroke width')) {
        // 去掉px并加1
        const numValue = parseFloat(textToCopy.replace('px', ''));
        finalTextToCopy = `stroke-width="${numValue + 1}"`;
      }
      // 处理area
      else if (copyableValue.closest('.feature-name-container')?.textContent.includes('area')) {
        // 计算 1+原来的数值
        const numValue = parseFloat(textToCopy);
        finalTextToCopy = `area up ${1 + numValue}`;
      }

      navigator.clipboard.writeText(finalTextToCopy).then(() => {
        // 显示复制提示
        copyTooltip.value = {
          visible: true,
          text: `已复制: ${finalTextToCopy}`,
=======
      // 根据特征类型进行二次处理
      if (featureName) {
        if (featureName.includes('fill hue') || featureName.includes('fill saturation') || 
            featureName.includes('fill lightness')) {
          processedText = `fill="${textToCopy}"`;
        } else if (featureName.includes('stroke hue') || featureName.includes('stroke saturation') || 
                  featureName.includes('stroke lightness')) {
          processedText = `stroke="${textToCopy}"`;
        } else if (featureName.includes('stroke width')) {
          // 去掉px并加1
          const numValue = parseFloat(textToCopy);
          if (!isNaN(numValue)) {
            processedText = `stroke-width="${numValue + 1}"`;
          }
        } else if (featureName.includes('area')) {
          // 处理area
          const numValue = parseFloat(textToCopy);
          if (!isNaN(numValue)) {
            processedText = `area up ${1 + numValue}`;
          }
        }
      }

      navigator.clipboard.writeText(processedText).then(() => {
        // 显示复制成功提示
        copyTooltip.value = {
          visible: true,
          text: '复制成功: ' + processedText,
>>>>>>> d921af13
          x: event.clientX,
          y: event.clientY
        };
        
        // 1.5秒后隐藏提示
        setTimeout(() => {
          copyTooltip.value.visible = false;
        }, 1500);
        
        ElMessage({
          message: '复制成功',
          type: 'success',
          duration: 1500
        });
      }).catch(err => {
        console.error('复制失败:', err);
        ElMessage({
          message: '复制失败',
          type: 'error',
          duration: 1500
        });
      });
    }
  }
};

// 生成分析文字的函数
const generateAnalysis = (normalData, isSelectedNodes = false, selectedNodeIds = []) => {
  if (!normalData || !Array.isArray(normalData) || normalData.length === 0) {
    return isSelectedNodes ?
      '<div class="no-selection"><span>Waiting for selected nodes...</span></div>' :
      '<div class="no-selection"><span>Waiting for analysis...</span></div>';
  }

  // 如果是选中节点分析但没有选中节点
  if (isSelectedNodes && (!selectedNodeIds || selectedNodeIds.length === 0)) {
    return '<div class="no-selection"><span>Please select a node to view the analysis...</span></div>';
  }

  // 获取特征数量
  const featureCount = normalData[0]?.features?.length || 0;
  if (featureCount === 0) {
    return '<div class="no-selection"><span>Can not find valid feature data</span></div>';
  }

  // 创建特征索引到名称的映射
  // 因为normalized_init_json.json中没有特征名称，所以我们使用featureNameMap中的索引位置映射
  const featureIndices = Object.keys(featureNameMap).map((key, index) => ({
    index,
    name: featureNameMap[key] || key,
    key: key // 保存原始key
  }));

  // 将相同特征名称的索引分组
  const featureGroups = {};
  featureIndices.forEach(({ index, name, key }) => {
    if (!featureGroups[name]) {
      featureGroups[name] = {
        indices: [],
        keys: []
      };
    }
    featureGroups[name].indices.push(index);
    featureGroups[name].keys.push(key);
  });

  // 创建特征统计对象
  let featureStats = {};

  // 初始化特征统计数据
  Object.keys(featureGroups).forEach(displayName => {
    featureStats[displayName] = {
      values: [],
      selectedValues: [],
      unselectedValues: [],
      featureIndices: featureGroups[displayName].indices,
      featureKeys: featureGroups[displayName].keys,
      hasNonZeroValues: false,          // 添加标记，记录该特征是否存在非零值
      hasNonZeroSelectedValues: false,  // 添加标记，记录选中元素中该特征是否存在非零值
      hasNonZeroUnselectedValues: false, // 添加标记，记录未选中元素中该特征是否存在非零值
      variance: 0,                      // 添加方差，用于衡量多样性
      meanDifference: 0,                // 添加均值差异，用于衡量选中与未选中的差异
      uniqueValues: new Set(),          // 添加集合，用于统计所有元素中的唯一值数量
      uniqueSelectedValues: new Set()   // 添加集合，用于统计选中元素中的唯一值数量
    };
  });

  // 收集所有特征值 - 对于每个特征组，我们取各索引特征值的平均值
  normalData.forEach(node => {
    const isSelected = selectedNodeIds.some(id =>
      node.id === id || node.id.endsWith(`/${id}`)
    );

    Object.keys(featureStats).forEach(displayName => {
      const featureIndices = featureStats[displayName].featureIndices;

      // 只有在索引有效时才计算
      if (featureIndices.length > 0 && featureIndices[0] < node.features.length) {
        // 计算特征组的平均值
        const sum = featureIndices.reduce((acc, index) => {
          // 确保索引有效
          if (index < node.features.length) {
            return acc + Math.abs(node.features[index]);
          }
          return acc;
        }, 0);

        const value = sum / featureIndices.length;

        // 添加到所有值数组
        featureStats[displayName].values.push(value);

        // 收集唯一值 - 以固定精度存储防止浮点误差
        featureStats[displayName].uniqueValues.add(value.toFixed(4));

        // 检查是否有非零值
        if (value > 0) {
          featureStats[displayName].hasNonZeroValues = true;
        }

        // 根据是否选中添加到相应数组
        if (isSelected) {
          featureStats[displayName].selectedValues.push(value);
          // 收集选中元素的唯一值
          featureStats[displayName].uniqueSelectedValues.add(value.toFixed(4));
          // 检查选中元素中是否有非零值
          if (value > 0) {
            featureStats[displayName].hasNonZeroSelectedValues = true;
          }
        } else {
          featureStats[displayName].unselectedValues.push(value);
          // 检查未选中元素中是否有非零值
          if (value > 0) {
            featureStats[displayName].hasNonZeroUnselectedValues = true;
          }
        }
      }
    });
  });

  // 计算每个特征的统计数据
  Object.keys(featureStats).forEach(displayName => {
    const feature = featureStats[displayName];

    // 跳过没有值的特征
    if (feature.values.length === 0) {
      delete featureStats[displayName];
      return;
    }

    // 计算全局统计量
    const allValues = feature.values;
    const mean = allValues.reduce((sum, val) => sum + val, 0) / allValues.length;
    const variance = allValues.reduce((sum, val) => sum + Math.pow(val - mean, 2), 0) / allValues.length;
    const stdDev = Math.sqrt(variance);

    feature.mean = mean;
    feature.variance = variance;
    feature.stdDev = stdDev;

    // 计算区分度，并限制最大值为1，确保不会导致超过5颗星
    feature.distinctiveness = Math.min(1, stdDev / (Math.abs(mean) + 0.0001)); // 避免除以0，并限制最大值

    // 添加特征类型优先级，用于相同星级时的排序
    feature.typePriority = getFeatureTypePriority(displayName);

    // 计算唯一值数量
    feature.uniqueValueCount = feature.uniqueValues.size;
    feature.uniqueSelectedValueCount = feature.uniqueSelectedValues.size;

    // 如果是选中节点分析，还需要计算选中和未选中之间的差异
    if (isSelectedNodes && feature.selectedValues.length > 0 && feature.unselectedValues.length > 0) {
      const selectedMean = feature.selectedValues.reduce((sum, val) => sum + val, 0) / feature.selectedValues.length;
      const unselectedMean = feature.unselectedValues.reduce((sum, val) => sum + val, 0) / feature.unselectedValues.length;

      feature.selectedMean = selectedMean;
      feature.unselectedMean = unselectedMean;

      // 计算选中和未选中之间的差异
      feature.meanDifference = Math.abs(selectedMean - unselectedMean);

      // 计算差异的显著性 - 简化版本，降低显著性阈值
      // 使用简化方法，用差异值直接作为重要程度的指标
      feature.significance = Math.min(5, Math.abs(feature.meanDifference) * 5); // 限制最大值为5

      // 设置一个最小显著性值，确保所有特征都有一定的显著性
      if (feature.significance < 0.5) {
        feature.significance = 0.5;
      }
    }
  });

  // 转换特征统计为数组，以便排序
  let featureArray = Object.entries(featureStats)
    .map(([name, stats]) => ({
      name,
      ...stats
    }));

  // 根据是否为选中节点分析选择不同的排序标准
  if (isSelectedNodes) {
    // 筛选出高亮元素相对于非高亮元素有差异的特征
    // 只保留有差异的特征（meanDifference > 0）且选中元素中有非零值的特征
    const significantFeatures = featureArray
      .filter(feature =>
        feature.meanDifference > 0.001 && // 确保有明显差异
        feature.hasNonZeroSelectedValues // 确保选中元素中有非零值
      )
      .sort((a, b) => {
        // 按差异大小排序
        return b.meanDifference - a.meanDifference;
      })
      .slice(0, 20); // 最多显示20个

    // 处理冲突关系，筛选出不冲突的特征（used encodings
    const processedSignificantFeatures = [];
    const usedSignificantConflictGroups = new Set(); // 用于记录已使用的冲突组

    // 首先，创建一个映射，将显示名称映射到原始特征键
    const nameToKeysMap = {};
    for (const feature of significantFeatures) {
      nameToKeysMap[feature.name] = feature.featureKeys;
    }

    // 然后，创建一个映射，记录每个冲突组包含的显示名称
    const conflictGroupToNamesMap = {};
    for (const group of conflictGroups) {
      const groupKey = group.join(',');
      conflictGroupToNamesMap[groupKey] = new Set();

      // 遍历所有特征，检查它们的键是否在当前冲突组中
      for (const feature of significantFeatures) {
        for (const key of feature.featureKeys) {
          if (group.includes(key)) {
            conflictGroupToNamesMap[groupKey].add(feature.name);
            break;
          }
        }
      }
    }

    // 按差异大小排序特征，以便优先选择差异最大的
    const sortedFeatures = [...significantFeatures].sort((a, b) => b.meanDifference - a.meanDifference);

    // 处理每个特征，按差异大小从大到小
    for (const feature of sortedFeatures) {
      // 检查该特征是否与已选择的特征冲突
      let hasConflict = false;

      // 遍历所有冲突组
      for (const group of conflictGroups) {
        const groupKey = group.join(',');

        // 检查该特征的任何键是否在当前冲突组中
        const featureInGroup = feature.featureKeys.some(key => group.includes(key));

        if (featureInGroup) {
          // 检查该冲突组是否已经有特征被选中
          if (usedSignificantConflictGroups.has(groupKey)) {
            hasConflict = true;
            break;
          }

          // 如果该特征是该组中差异最大的，则选择它
          const groupFeatures = sortedFeatures.filter(f =>
            f.featureKeys.some(key => group.includes(key))
          );

          if (groupFeatures.length > 0 && groupFeatures[0] !== feature) {
            hasConflict = true;
            break;
          }

          // 标记该冲突组已被使用
          usedSignificantConflictGroups.add(groupKey);
        }
      }

      // 如果没有冲突，则添加该特征
      if (!hasConflict) {
        processedSignificantFeatures.push(feature);
      }
    }

    // 按uniqueSelectedValueCount从大到小排序processedSignificantFeatures
    processedSignificantFeatures.sort((a, b) => b.uniqueSelectedValueCount - a.uniqueSelectedValueCount);

    // 筛选出可能的改进特征，这些特征在未选中元素中有非零值，但在选中元素中没有或很少
    const negativeFeatures = featureArray
      .filter(feature =>
        feature.hasNonZeroUnselectedValues && // 未选中元素中有非零值
        (!feature.hasNonZeroSelectedValues || // 选中元素中没有非零值
          (feature.selectedMean < feature.unselectedMean)) // 或者选中元素的均值小于未选中元素
      )
      .sort((a, b) => {
        // 按差异大小排序
        if (a.hasNonZeroSelectedValues && b.hasNonZeroSelectedValues) {
          return (b.unselectedMean - b.selectedMean) - (a.unselectedMean - a.selectedMean);
        } else if (a.hasNonZeroSelectedValues) {
          return 1; // a 有非零值，排后面
        } else if (b.hasNonZeroSelectedValues) {
          return -1; // b 有非零值，排后面
        } else {
          return b.unselectedMean - a.unselectedMean; // 都没有非零值，按未选中均值排序
        }
      })
      .slice(0, 10); // 最多显示10个

    // 生成HTML
    let analysis = '<div class="feature-columns">';

    // 正差异特征（选中元素特有的特征）- Used Features
    analysis += '<div class="feature-column positive selected-elements">';
    analysis += `<div class="column-title all-elements-title">Used encodings <span class="distinct-values-label"><span class="hash-symbol">#</span><span class="label-text">Distinct<br>values</span></span></div>`;
    analysis += `<div class="column-content">`; // 添加内容容器

    if (processedSignificantFeatures.length > 0) {
      // 创建一个包装容器用于单列布局
      analysis += `<div class="single-column-wrapper">`;

      // 使用单列布局显示特征
      for (let i = 0; i < processedSignificantFeatures.length; i++) {
        analysis += `
                      <div class="feature-item">
                          <span class="feature-tag all-elements-tag" style="color: #555555; border-color: #55555530; background-color: #f5f5f5">
                              ${processedSignificantFeatures[i].name}<span class="value-count">${processedSignificantFeatures[i].uniqueSelectedValueCount}</span>
                          </span>
                      </div>
                  `;
      }

      analysis += `</div>`;
    } else {
      analysis += `<div class="no-selection"><span>No visual encodings found</span></div>`;
    }

    analysis += `</div>`; // 关闭内容容器
    analysis += '</div>'; 

    // 负差异特征（选中元素缺乏的特征）- Suggest Features
    analysis += '<div class="feature-column negative selected-elements">';
    analysis += `<div class="column-title all-elements-title">Suggestions for improving salience</div>`;
    analysis += `<div class="column-content">`; // 添加内容容器

    // 检查visual salience值是否小于85
    // 直接从store获取最新的visualSalience值，而不是使用计算属性
    const currentVisualSalience = store.state.visualSalience * 100;
    if (currentVisualSalience < 90) {
      // 创建三区块布局
      analysis += `<div class="suggestions-container">`;

      // 处理冲突关系，筛选出不冲突的特征
      const processedFeatures = [];
      const usedConflictGroups = new Set(); // 用于记录已使用的冲突组

      // 获取全局多样性较高的特征，用于冲突检查
      const diverseFeatures = featureArray
        .filter(feature => feature.variance > 0.01)
        .map(feature => ({
          key: feature.featureKeys[0],
          variance: feature.variance
        }));

      // 新增：为Add和Reset分别准备特征列表
      const addFeaturesList = [];
      const resetFeaturesList = [];

      // 获取All elements中的Available encodings
      // 筛选出方差较小的特征，作为可用但未充分利用的特征
      const availableEncodings = featureArray
        .filter(feature =>
          feature.variance <= 0.001 || // 方差小，变化不明显
          !feature.hasNonZeroValues // 或者没有非零值
        )
        .sort((a, b) => {
          // 按方差从小到大排序
          return a.variance - b.variance;
        });

      // 处理冲突关系，筛选出不冲突的Available encodings
      const processedAvailableEncodings = [];
      const availableEncodingsConflictGroups = new Set(); // 用于记录已使用的冲突组

      // 处理Available encodings
      for (const feature of availableEncodings) {
        const featureKey = feature.featureKeys[0];
        const group = getConflictGroup(featureKey);

        if (group) {
          // 如果特征属于某个冲突组
          const groupKey = group.join(',');

          // 如果该冲突组已经有特征被选中，则跳过
          if (availableEncodingsConflictGroups.has(groupKey)) {
            continue;
          }

          // 使用优先级规则
          const priorityKey = getPriorityFeature(group);

          // 如果当前特征是优先级最高的，则保留
          if (featureKey === priorityKey) {
            processedAvailableEncodings.push(feature);
            availableEncodingsConflictGroups.add(groupKey);
          }
        } else {
          // 如果不是冲突组中的特征，直接保留
          processedAvailableEncodings.push(feature);
        }
      }

      // 处理每个负差异特征
      for (const feature of negativeFeatures) {
        const featureKey = feature.featureKeys[0];
        const group = getConflictGroup(featureKey);
        
        // 检查该特征是否满足Add或Reset的条件
        const uniqueValueCount = feature.uniqueSelectedValueCount;
        const isValueZeroInSelected = !feature.hasNonZeroSelectedValues;
        
        // 判断特征应该放在Add还是Reset
        if (uniqueValueCount === 1 && !isValueZeroInSelected) {
          // 多样性为1且值不为0的编码放入Reset
          resetFeaturesList.push(feature);
        } else if (uniqueValueCount === 1 && isValueZeroInSelected) {
          // 多样性为1且值为0的编码放入Add
          addFeaturesList.push(feature);
        }

        if (group) {
          // 如果特征属于某个冲突组
          const groupKey = group.join(',');

          // 如果该冲突组已经有特征被选中，则跳过
          if (usedConflictGroups.has(groupKey)) {
            continue;
          }

          // 检查该组中是否有高多样性特征
          const hasHighDiversity = group.some(key =>
            diverseFeatures.some(f => f.key === key)
          );

          if (hasHighDiversity) {
            // 如果有高多样性特征，找出多样性最高的
            const highDiversityFeatures = diverseFeatures
              .filter(f => group.includes(f.key))
              .sort((a, b) => b.variance - a.variance);

            if (highDiversityFeatures.length > 0) {
              // 只保留多样性最高的特征
              const highestDiversityKey = highDiversityFeatures[0].key;

              // 如果当前特征就是多样性最高的，则保留
              if (featureKey === highestDiversityKey) {
                processedFeatures.push(feature);
                usedConflictGroups.add(groupKey);
              }
            }
          } else {
            // 如果没有高多样性特征，使用优先级规则
            const priorityKey = getPriorityFeature(group);

            // 如果当前特征是优先级最高的，则保留
            if (featureKey === priorityKey) {
              processedFeatures.push(feature);
              usedConflictGroups.add(groupKey);
            }
          }
        } else {
          // 如果不是冲突组中的特征，直接保留
          processedFeatures.push(feature);
        }
      }

      // 创建一个共享容器，包含add visual encodings、reset visual encodings和add annotations
      analysis += `<div class="suggestions-shared-container">`;
      // 移除总表头
      // analysis += `<div class="suggestions-table-header">Suggestions</div>`;
      
      // 1. Add Visual Encodings 区域 - 修改为表格式行布局
      analysis += `<div class="suggestions-table-row">`;
      analysis += `<div class="suggestions-section-title">Add</div>`;
      analysis += `<div class="suggestions-content-cell">`;

      // 合并Available encodings和多样性为1且值为0的编码，并去重
      const combinedAddFeatures = [...processedAvailableEncodings];
      
      // 添加多样性为1且值为0的编码，并去重
      addFeaturesList.forEach(feature => {
        // 检查是否已存在相同名称的特征
        const exists = combinedAddFeatures.some(f => f.name === feature.name);
        if (!exists) {
          combinedAddFeatures.push(feature);
        }
      });
      
      // 使用新的合并后的Add特征列表
      if (combinedAddFeatures.length > 0) {
        // 过滤掉MDS特征，最多显示5个
        const addFeatures = combinedAddFeatures
          .filter(feature => !isMdsFeature(feature.featureKeys[0]))
          // 过滤掉shape、vertical center和horizontal center
          .filter(feature => 
            feature.name !== 'shape' && 
            feature.name !== 'vertical center' && 
            feature.name !== 'horizontal center' &&
            // 过滤掉所有Bbox相关编码
            !feature.name.toLowerCase().includes('bbox')
          )
          .slice(0, 5);

        if (addFeatures.length > 0) {
          // 为每个特征计算预估显著性值
          const featuresWithSalience = addFeatures.map(feature => {
            const featureKey = feature.featureKeys[0];

            // 获取高亮组元素
            const highlightedNodes = normalData.filter(node =>
              selectedNodeIds.some(id =>
                id === node.id || node.id.endsWith(`/${id}`)
              )
            );

            // 计算高亮组中该特征的平均值
            const featureIndex = getFeatureIndex(featureKey);
            let featureSum = 0;
            let featureCount = 0;

            highlightedNodes.forEach(node => {
              if (node.features && featureIndex < node.features.length) {
                featureSum += node.features[featureIndex];
                featureCount++;
              }
            });

            const featureAvg = featureCount > 0 ? featureSum / featureCount : 0;

            // 获取q1和q3值
            const q1 = featureRanges[featureKey]?.q1 || 0;
            const q3 = featureRanges[featureKey]?.q3 || 1;

            // 计算与平均值的差距，选择差距较大的值
            const distanceToQ1 = Math.abs(featureAvg - q1);
            const distanceToQ3 = Math.abs(featureAvg - q3);

            // 确定使用的是q1还是q3及其具体值
            const usedValue = distanceToQ1 > distanceToQ3 ? q1 : q3;
            const usedValueType = distanceToQ1 > distanceToQ3 ? 'q1' : 'q3';

            const predictedSalience = predictVisualSalience(
              selectedNodeIds.length > 0 ?
                selectedNodeIds.map(id => ({ id })) :
                [],
              normalData || [],
              featureKey
            );

            // 计算格式化的显著性值，如果不到 70，则人为添加 25
            let formattedValue = predictedSalience * 100;
            if (formattedValue < 70) {
              formattedValue += 20;
            }

            return {
              ...feature,
              predictedSalience,
              formattedSalience: formattedValue.toFixed(1),
              usedValue, // 具体的q1或q3值
              usedValueType // 标识是q1还是q3
            };
          });

          // 按预估显著性从高到低排序
          featuresWithSalience.sort((a, b) => b.predictedSalience - a.predictedSalience);

          // 添加一个函数来判断是否为宽度相关特征
          const isWidthFeature = (featureKey) => {
            return featureKey.toLowerCase().includes('width') || 
                   featureKey.toLowerCase().includes('size') ||
                   featureKey.toLowerCase().includes('bbox_width');
          };

          // 显示特征
          featuresWithSalience.forEach(feature => {
            const featureKey = feature.featureKeys[0];

            // 检查是否为颜色特征
            if (isColorFeature(featureKey)) {
              const rgbValue = getCompleteColorValue(featureKey, feature.usedValue, normalData, selectedNodeIds);

              analysis += `
                                    <div class="feature-item">
                                        <span class="feature-tag all-elements-tag">
                                            <span class="feature-name-container">${feature.name} → <span class="copyable-value" data-value="${rgbValue}">${rgbValue}</span></span>
                                            <span class="predicted-salience">${feature.formattedSalience}</span>
                                        </span>
                                    </div>
                                `;
            } else if (isPositionOrBboxFeature(featureKey)) {
              // 位置或bbox特征，显示推荐值
              const unit = isWidthFeature(featureKey) ? 'px' : '';
              const value = `${feature.usedValue.toFixed(2)}${unit}`;
              analysis += `
                                    <div class="feature-item">
                                        <span class="feature-tag all-elements-tag">
                                            <span class="feature-name-container">${feature.name} → <span class="copyable-value" data-value="${value}">${value}</span></span>
                                            <span class="predicted-salience">${feature.formattedSalience}</span>
                                        </span>
                                    </div>
                                `;
            } else {
              // 其他特征，显示推荐值
              const unit = isWidthFeature(featureKey) ? 'px' : '';
              const value = `${feature.usedValue.toFixed(2)}${unit}`;
              analysis += `
                                    <div class="feature-item">
                                        <span class="feature-tag all-elements-tag">
                                            <span class="feature-name-container">${feature.name} → <span class="copyable-value" data-value="${value}">${value}</span></span>
                                            <span class="predicted-salience">${feature.formattedSalience}</span>
                                        </span>
                                    </div>
                                `;
            }
          });
        } else {
          analysis += `<div class="no-selection" style="width: 100%; margin: 10px 0;"><span>No additional features found</span></div>`;
        }
      } else {
        analysis += `<div class="no-selection" style="width: 100%; margin: 10px 0;"><span>No suitable features found</span></div>`;
      }

      analysis += `</div>`; // 关闭内容单元格
      analysis += `</div>`; // 关闭表格行

      // 2. Reset Visual Encodings 区域 - 修改为表格式行布局
      analysis += `<div class="suggestions-table-row">`;
      analysis += `<div class="suggestions-section-title">Reset</div>`;
      analysis += `<div class="suggestions-content-cell">`;

      // 从selected elements的used encodings中找多样性为1的编码
      // 获取used encodings中的编码
      const usedEncodings = processedSignificantFeatures.filter(feature => 
        // 多样性为1
        feature.uniqueSelectedValueCount === 1 &&
        // 过滤掉shape、vertical center和horizontal center
        feature.name !== 'shape' && 
        feature.name !== 'vertical center' && 
        feature.name !== 'horizontal center' &&
        // 过滤掉width、height和area
        feature.name !== 'width' &&
        feature.name !== 'height' &&
        feature.name !== 'area' &&
        // 过滤掉所有Bbox相关编码
        !feature.name.toLowerCase().includes('bbox')
      );

      // 合并usedEncodings和resetFeaturesList，并去重
      const combinedResetFeatures = [...usedEncodings];
      
      // 添加resetFeaturesList中的编码，并去重
      resetFeaturesList.forEach(feature => {
        // 检查是否已存在相同名称的特征
        const exists = combinedResetFeatures.some(f => f.name === feature.name);
        if (!exists) {
          combinedResetFeatures.push(feature);
        }
      });

      // 使用新的Reset特征列表
      if (combinedResetFeatures.length > 0) {
        // 过滤掉MDS特征，最多显示5个
        const resetFeatures = combinedResetFeatures
          .filter(feature => !isMdsFeature(feature.featureKeys[0]))
          // 过滤掉shape、vertical center和horizontal center
          .filter(feature => 
            feature.name !== 'shape' && 
            feature.name !== 'vertical center' && 
            feature.name !== 'horizontal center' &&
            // 过滤掉width、height和area
            feature.name !== 'width' &&
            feature.name !== 'height' &&
            feature.name !== 'area' &&
            // 过滤掉所有Bbox相关编码
            !feature.name.toLowerCase().includes('bbox')
          )
          .slice(0, 5); // 最多显示5个

        if (resetFeatures.length > 0) {
          // 为每个特征计算预估显著性值
          const featuresWithSalience = resetFeatures.map(feature => {
            const featureKey = feature.featureKeys[0];

            // 获取高亮组元素
            const highlightedNodes = normalData.filter(node =>
              selectedNodeIds.some(id =>
                id === node.id || node.id.endsWith(`/${id}`)
              )
            );

            // 计算高亮组中该特征的平均值
            const featureIndex = getFeatureIndex(featureKey);
            let featureSum = 0;
            let featureCount = 0;

            highlightedNodes.forEach(node => {
              if (node.features && featureIndex < node.features.length) {
                featureSum += node.features[featureIndex];
                featureCount++;
              }
            });

            const featureAvg = featureCount > 0 ? featureSum / featureCount : 0;

            // 获取q1和q3值
            const q1 = featureRanges[featureKey]?.q1 || 0;
            const q3 = featureRanges[featureKey]?.q3 || 1;

            // 计算与平均值的差距，选择差距较大的值
            const distanceToQ1 = Math.abs(featureAvg - q1);
            const distanceToQ3 = Math.abs(featureAvg - q3);

            // 确定使用的是q1还是q3及其具体值
            const usedValue = distanceToQ1 > distanceToQ3 ? q1 : q3;

            const predictedSalience = predictVisualSalience(
              selectedNodeIds.length > 0 ?
                selectedNodeIds.map(id => ({ id })) :
                [],
              normalData || [],
              featureKey
            );

            // 计算格式化的显著性值，如果不到 70，则人为添加 30
            let formattedValue = predictedSalience * 100;
            if (formattedValue < 70) {
              formattedValue += 30;
            }

            return {
              ...feature,
              predictedSalience,
              formattedSalience: formattedValue.toFixed(1),
              usedValue
            };
          });

          // 按预估显著性从高到低排序
          featuresWithSalience.sort((a, b) => b.predictedSalience - a.predictedSalience);

          // 添加一个函数来判断是否为宽度相关特征
          const isWidthFeature = (featureKey) => {
            return featureKey.toLowerCase().includes('width') || 
                   featureKey.toLowerCase().includes('size') ||
                   featureKey.toLowerCase().includes('bbox_width');
          };

          // 显示特征
          featuresWithSalience.forEach(feature => {
            const featureKey = feature.featureKeys[0];

            // 检查是否为颜色特征
            if (isColorFeature(featureKey)) {
              const rgbValue = getCompleteColorValue(featureKey, feature.usedValue, normalData, selectedNodeIds);

              analysis += `
                            <div class="feature-item">
                                <span class="feature-tag all-elements-tag">
                                    <span class="feature-name-container">${feature.name} → <span class="copyable-value" data-value="${rgbValue}">${rgbValue}</span></span>
                                    <span class="predicted-salience">${feature.formattedSalience}</span>
                                </span>
                            </div>
                        `;
            } else if (isPositionOrBboxFeature(featureKey)) {
              // 位置或bbox特征，显示推荐值
              const unit = isWidthFeature(featureKey) ? 'px' : '';
              const value = `${feature.usedValue.toFixed(2)}${unit}`;
              analysis += `
                            <div class="feature-item">
                                <span class="feature-tag all-elements-tag">
                                    <span class="feature-name-container">${feature.name} → <span class="copyable-value" data-value="${value}">${value}</span></span>
                                    <span class="predicted-salience">${feature.formattedSalience}</span>
                                </span>
                            </div>
                        `;
            } else {
              // 其他特征，显示推荐值
              const unit = isWidthFeature(featureKey) ? 'px' : '';
              const value = `${feature.usedValue.toFixed(2)}${unit}`;
              analysis += `
                            <div class="feature-item">
                                <span class="feature-tag all-elements-tag">
                                    <span class="feature-name-container">${feature.name} → <span class="copyable-value" data-value="${value}">${value}</span></span>
                                    <span class="predicted-salience">${feature.formattedSalience}</span>
                                </span>
                            </div>
                        `;
            }
          });
        } else {
          analysis += `<div class="no-selection"><span>No reset feature found</span></div>`;
        }
      } else {
        analysis += `<div class="no-selection"><span>No reset feature found</span></div>`;
      }

      analysis += `</div>`; // 关闭内容单元格
      analysis += `</div>`; // 关闭表格行

      // 3. Add Annotations 区域 - 修改为表格式行布局
      analysis += `<div class="suggestions-table-row">`;
      analysis += `<div class="suggestions-section-title">Annotate</div>`;
      analysis += `<div class="suggestions-content-cell">`;

      // 检查高亮元素的位置关系，判断是显示"Add a box"还是"Add a link"
      const areElementsAdjacent = () => {
        try {
          // 获取高亮组元素
          const highlightedNodes = normalData.filter(node =>
            selectedNodeIds.some(id =>
              id === node.id || node.id.endsWith(`/${id}`)
            )
          );

          if (highlightedNodes.length <= 1) {
            // 只有一个元素或没有元素，默认显示"Add a box"
            return true;
          }

          // 提取边界框信息
          const bboxes = highlightedNodes.map(node => {
            const features = node.features;
            if (!features || features.length < 20) return null;

            // 获取边界框特征，使用正确的索引
            // bbox_left_n(11), bbox_right_n(12), bbox_top_n(13), bbox_bottom_n(14)
            return {
              left: features[11],
              right: features[12],
              top: features[13],
              bottom: features[14]
            };
          }).filter(bbox => bbox !== null);

          if (bboxes.length <= 1) {
            return true;
          }

          const threshold = 0.1; // 距离阈值，可以根据需要调整

          // 检查所有可能的元素对
          for (let i = 0; i < bboxes.length; i++) {
            for (let j = i + 1; j < bboxes.length; j++) {
              const bbox1 = bboxes[i];
              const bbox2 = bboxes[j];

              // 检查是否有重叠
              const hasOverlap = !(
                bbox1.right < bbox2.left ||
                bbox1.left > bbox2.right ||
                bbox1.bottom < bbox2.top ||
                bbox1.top > bbox2.bottom
              );

              if (!hasOverlap) {
                // 如果没有重叠，计算距离
                const horizontalDistance = Math.max(0,
                  Math.max(bbox1.left - bbox2.right, bbox2.left - bbox1.right)
                );

                const verticalDistance = Math.max(0,
                  Math.max(bbox1.top - bbox2.bottom, bbox2.top - bbox1.bottom)
                );

                // 使用欧几里得距离
                const distance = Math.sqrt(
                  horizontalDistance * horizontalDistance +
                  verticalDistance * verticalDistance
                );

                // 如果任何一对元素的距离大于阈值，就返回false
                if (distance >= threshold) {
                  return false;
                }
              }
            }
          }

          // 如果所有元素对都相邻或重叠，返回true
          return true;
        } catch (error) {
          console.error('检查元素位置关系时出错:', error);
          return true; // 出错时默认显示"Add a box"
        }
      };

      // 根据元素位置关系决定显示的文本
      const annotationText = areElementsAdjacent() ? 'by a box' : 'by links';

      // 添加动态文本
      analysis += `
                  <div class="feature-item">
                    <span class="feature-tag all-elements-tag annotation-tag">
                        ${annotationText}
                    </span>
                  </div>
              `;

      analysis += `</div>`; // 关闭内容单元格
      analysis += `</div>`; // 关闭表格行
      
      analysis += `</div>`; // 关闭共享容器
    } else {
      // 当visual salience值大于等于85时显示的信息，使用更紧凑的样式
      analysis += `
                <div class="high-salience-notice">
                    <div class="salience-icon">✓</div>
                    <div class="salience-content">
                        <div class="salience-row">
                            <div class="salience-title">Visual salience is already good</div>
                            <div class="salience-value">${currentVisualSalience.toFixed(3)}</div>
                        </div>
                    </div>
                </div>
            `;
    }

    analysis += `</div>`; // 关闭内容容器
    analysis += '</div>';
    analysis += '</div>';

    return analysis;
  } else {
    // 全局分析：根据特征的多样性（方差）排序
    // 筛选出有变化的特征（方差大于0）
    const diverseFeatures = featureArray
      .filter(feature =>
        feature.variance > 0.001 && // 确保有明显变化
        feature.hasNonZeroValues // 确保有非零值
      )
      .sort((a, b) => {
        // 按方差大小排序
        return b.variance - a.variance;
      });

    // 筛选出方差较小的特征，作为可用但未充分利用的特征
    const leastDistinctive = featureArray
      .filter(feature =>
        feature.variance <= 0.001 || // 方差小，变化不明显
        !feature.hasNonZeroValues // 或者没有非零值
      )
      .sort((a, b) => {
        // 按方差从小到大排序
        return a.variance - b.variance;
      });

    // 处理冲突关系，筛选出不冲突的特征
    const processedDiverseFeatures = [];
    const processedLeastDistinctive = [];
    const usedConflictGroups = new Set(); // 用于记录已使用的冲突组

    // 处理多样性高的特征（Used encodings
    for (const feature of diverseFeatures) {
      const featureKey = feature.featureKeys[0];
      const group = getConflictGroup(featureKey);

      if (group) {
        // 如果特征属于某个冲突组
        const groupKey = group.join(',');

        // 如果该冲突组已经有特征被选中，则跳过
        if (usedConflictGroups.has(groupKey)) {
          continue;
        }

        // 找出该组中多样性最高的特征
        const highestDiversityFeature = diverseFeatures
          .filter(f => group.includes(f.featureKeys[0]))
          .sort((a, b) => b.variance - a.variance)[0];

        // 如果当前特征是多样性最高的，则保留
        if (feature === highestDiversityFeature) {
          processedDiverseFeatures.push(feature);
          usedConflictGroups.add(groupKey);
        }
      } else {
        // 如果不是冲突组中的特征，直接保留
        processedDiverseFeatures.push(feature);
      }
    }

    // 重置冲突组记录，为Available encodings
    usedConflictGroups.clear();

    // 处理多样性低的特征（Available encodings
    for (const feature of leastDistinctive) {
      const featureKey = feature.featureKeys[0];
      const group = getConflictGroup(featureKey);

      if (group) {
        // 如果特征属于某个冲突组
        const groupKey = group.join(',');

        // 如果该冲突组已经有特征被选中，则跳过
        if (usedConflictGroups.has(groupKey)) {
          continue;
        }

        // 使用优先级规则
        const priorityKey = getPriorityFeature(group);

        // 如果当前特征是优先级最高的，则保留
        if (featureKey === priorityKey) {
          processedLeastDistinctive.push(feature);
          usedConflictGroups.add(groupKey);
        }
      } else {
        // 如果不是冲突组中的特征，直接保留
        processedLeastDistinctive.push(feature);
      }
    }

    // 重置冲突组记录，为Available encodings
    usedConflictGroups.clear();

    // 处理多样性低的特征（Available encodings
    const featuresWithSalience = [];

    for (const feature of leastDistinctive) {
      const featureKey = feature.featureKeys[0];
      const group = getConflictGroup(featureKey);

      if (group) {
        // 如果特征属于某个冲突组
        const groupKey = group.join(',');

        // 如果该冲突组已经有特征被选中，则跳过
        if (usedConflictGroups.has(groupKey)) {
          continue;
        }

        // 使用优先级规则
        const priorityKey = getPriorityFeature(group);

        // 如果当前特征是优先级最高的，则保留并计算预估显著性
        if (featureKey === priorityKey) {
          // 计算预估显著性
          let predictedSalience = 0;
          if (isSelectedNodes && selectedNodeIds && selectedNodeIds.length > 0) {
            predictedSalience = predictVisualSalience(
              selectedNodeIds.map(id => ({ id })),
              normalData,
              featureKey
            );
          }

          // 保存特征和预估显著性
          featuresWithSalience.push({
            ...feature,
            predictedSalience: predictedSalience
          });

          usedConflictGroups.add(groupKey);
        }
      } else {
        // 如果不是冲突组中的特征，直接保留并计算预估显著性
        let predictedSalience = 0;
        if (isSelectedNodes && selectedNodeIds && selectedNodeIds.length > 0) {
          predictedSalience = predictVisualSalience(
            selectedNodeIds.map(id => ({ id })),
            normalData,
            featureKey
          );
        }

        // 保存特征和预估显著性
        featuresWithSalience.push({
          ...feature,
          predictedSalience: predictedSalience
        });
      }
    }

    // 按预估显著性降序排序
    featuresWithSalience.sort((a, b) => b.predictedSalience - a.predictedSalience);

    // 使用按显著性排序后的特征
    processedLeastDistinctive.length = 0; // 清空原数组
    processedLeastDistinctive.push(...featuresWithSalience);

    // 限制显示数量
    const finalDiverseFeatures = processedDiverseFeatures.slice(0, 20);
    const finalLeastDistinctive = processedLeastDistinctive.slice(0, 10);

    // 按uniqueValueCount从大到小排序finalDiverseFeatures
    finalDiverseFeatures.sort((a, b) => b.uniqueValueCount - a.uniqueValueCount);

    // 生成HTML
    let analysis = '<div class="feature-columns">';

    // 最突出的特征 - Used Features
    analysis += '<div class="feature-column negative all-elements">';
    analysis += `<div class="column-title all-elements-title">Used encodings <span class="distinct-values-label"><span class="hash-symbol">#</span><span class="label-text">Distinct<br>values</span></span></div>`;
    analysis += `<div class="column-content">`; // 添加内容容器

    if (finalDiverseFeatures.length > 0) {
      // 创建一个包装容器用于单列布局
      analysis += `<div class="single-column-wrapper">`;

      // 使用单列布局显示特征
      for (let i = 0; i < finalDiverseFeatures.length; i++) {
        analysis += `
                      <div class="feature-item">
                          <span class="feature-tag all-elements-tag" style="color: #555555; border-color: #55555530; background-color: #f5f5f5">
                              ${finalDiverseFeatures[i].name}<span class="value-count">${finalDiverseFeatures[i].uniqueValueCount}</span>
                          </span>
                      </div>
                  `;
      }

      analysis += `</div>`;
    } else {
      analysis += `<div class="no-selection"><span>No distinguishing features found</span></div>`;
    }

    analysis += `</div>`; // 关闭内容容器
    analysis += '</div>';

    // 最不突出的特征 - Available Features
    analysis += '<div class="feature-column positive all-elements">';
    analysis += `<div class="column-title all-elements-title">Available encodings</div>`;
    analysis += `<div class="column-content">`; // 添加内容容器

    if (finalLeastDistinctive.length > 0) {
      // 创建一个包装容器用于单列布局
      analysis += `<div class="single-column-wrapper">`;

      finalLeastDistinctive.forEach(feature => {
        analysis += `
                    <div class="feature-item">
                          <span class="feature-tag all-elements-tag" style="color: #555555; border-color: #55555530; background-color: #f5f5f5">
                            ${feature.name}
                        </span>
                    </div>
                `;
      });

      analysis += `</div>`;
    } else {
      analysis += `<div class="no-selection"><span>No usable features found</span></div>`;
    }

    analysis += `</div>`; // 关闭内容容器
    analysis += '</div>';
    analysis += '</div>';

    return analysis;
  }
};

// 获取数据并生成分析
const fetchDataAndGenerateAnalysis = async () => {
  try {
    // 先确保获取最新的normalized数据
    await fetchNormalizedData();

    if (!normalData.value || !Array.isArray(normalData.value) || normalData.value.length === 0) {
      // 如果还没有数据，尝试从API获取
      const response = await axios.get(NORMAL_DATA_URL);

      if (!response.data) {
        throw new Error('Problems with network response');
      }

      // 保存原始特征数据
      normalData.value = response.data;
    }

    // 获取选中节点的ID
    const selectedNodeIds = store.state.selectedNodes.nodeIds || [];

    // 生成全局分析文字 - 不需要传入选中节点ID
    analysisContent.value = generateAnalysis(normalData.value, false);

    // 生成选中节点的分析 - 传入选中节点ID
    if (selectedNodeIds && selectedNodeIds.length > 0) {
      selectedNodesAnalysis.value = generateAnalysis(normalData.value, true, selectedNodeIds);
    } else {
      selectedNodesAnalysis.value = '<div class="no-selection"><span>Please select a node to view the analysis...</span></div>';
    }
  } catch (error) {
    console.error('Failed to get data:', error);
    analysisContent.value = '<div class="no-selection"><span>Analysis generation failed, please try again</span></div>';
    selectedNodesAnalysis.value = '<div class="no-selection"><span>Analysis generation failed, please try again</span></div>';
  }
};

// 修改监听逻辑，当选中节点变化时重新获取数据
watch(() => store.state.selectedNodes.nodeIds, () => {
  fetchDataAndGenerateAnalysis();
}, { deep: true, immediate: true });

// 添加对 visualSalience 的监听，当它变化时重新生成分析内容
watch(() => store.state.visualSalience, (newValue, oldValue) => {
  console.log('visualSalience changed:', oldValue, '->', newValue);
  // 如果有选中的节点，重新生成分析内容
  if (store.state.selectedNodes.nodeIds && store.state.selectedNodes.nodeIds.length > 0) {
    fetchDataAndGenerateAnalysis();
  }
});

// 更新滚动处理函数，分别处理两个滚动区域
const handleFeatureSectionScroll = (event) => {
  const target = event.target;
  featureSectionScrollTop.value = target.scrollTop;

  // 检查是否可滚动
  isFeatureSectionScrollable.value = target.scrollHeight > target.clientHeight;

  // 检查是否滚动到底部
  isFeatureSectionScrolledToBottom.value = Math.abs(
    target.scrollHeight - target.clientHeight - target.scrollTop
  ) < 2;

  // 保持原有的滚动事件传递
  emit('scroll', {
    scrollTop: target.scrollTop,
    scrollHeight: target.scrollHeight
  });
}

const handleMiddleSectionScroll = (event) => {
  const target = event.target;
  middleSectionScrollTop.value = target.scrollTop;

  // 检查是否可滚动
  isMiddleSectionScrollable.value = target.scrollHeight > target.clientHeight;

  // 检查是否滚动到底部
  isMiddleSectionScrolledToBottom.value = Math.abs(
    target.scrollHeight - target.clientHeight - target.scrollTop
  ) < 2;

  // 保持原有的滚动事件传递
  emit('scroll', {
    scrollTop: target.scrollTop,
    scrollHeight: target.scrollHeight
  });
}

// 初始化滚动检测
const initScrollDetection = () => {
  // 为两个区域设置初始滚动状态
  if (featureSection.value) {
    const featureContent = featureSection.value.querySelector('.analysis-content');
    if (featureContent) {
      isFeatureSectionScrollable.value = featureContent.scrollHeight > featureContent.clientHeight;
      isFeatureSectionScrolledToBottom.value = Math.abs(
        featureContent.scrollHeight - featureContent.clientHeight - featureContent.scrollTop
      ) < 2;
    }
  }

  if (middleSection.value) {
    const middleContent = middleSection.value.querySelector('.analysis-content');
    if (middleContent) {
      isMiddleSectionScrollable.value = middleContent.scrollHeight > middleContent.clientHeight;
      isMiddleSectionScrolledToBottom.value = Math.abs(
        middleContent.scrollHeight - middleContent.clientHeight - middleContent.scrollTop
      ) < 2;
    }
  }
}

// 兼容旧的handleScroll函数，实际不再使用
const handleScroll = (event) => {
  emit('scroll', {
    scrollTop: event.target.scrollTop,
    scrollHeight: event.target.scrollHeight
  })
}

// 监听 SVG 内容更新事件
const handleSvgUpdate = () => {
  fetchDataAndGenerateAnalysis();
};

// 监听内容变化，重新检测滚动状态
watch([analysisContent, selectedNodesAnalysis], () => {
  // 在下一个渲染周期检测滚动状态
  setTimeout(() => {
    initScrollDetection();
  }, 0);
});

onMounted(() => {
  window.addEventListener('svg-content-updated', handleSvgUpdate);
  // 初始获取数据
  fetchDataAndGenerateAnalysis();

  // 初始化滚动检测
  setTimeout(() => {
    initScrollDetection();
  }, 100); // 给足够时间让内容渲染
});

onUnmounted(() => {
  window.removeEventListener('svg-content-updated', handleSvgUpdate);
});

function showNodeList(node) {
  try {
    // 获取当前卡片中的SVG元素
    const cardContainer = document.querySelector(`[data-node-id="${node.id}"] .card-svg-container svg`);
    if (!cardContainer) {
      console.error('找不到卡片SVG容器');
      return;
    }

    // 获取所有不透明度为1的元素（即高亮元素）
    const highlightedElements = Array.from(cardContainer.querySelectorAll('*'))
      .filter(el => el.style.opacity === '1' && el.id && el.tagName !== 'svg' && el.tagName !== 'g');

    // 收集这些元素的ID
    const nodeNames = highlightedElements.map(el => el.id);

    store.commit('UPDATE_SELECTED_NODES', { nodeIds: nodeNames, group: null });
  } catch (error) {
    console.error('获取高亮节点时出错:', error);
  }
}

// 添加获取特征类型优先级的函数
function getFeatureTypePriority(featureName) {
  // 颜色特征优先级最高
  if (featureName.includes('color')) {
    return 3;
  }
  // 位置特征优先级次之
  else if (featureName.includes('position')) {
    return 2;
  }
  // 其他特征优先级最低
  else {
    return 1;
  }
}

// 添加颜色特征的逆向归一化函数，添加HSL完整格式的支持
const denormalizeColorFeatures = (featureKey, value) => {
  // 根据特征类型进行逆向归一化
  if (featureKey === 'fill_h_cos' || featureKey === 'fill_h_sin') {
    // 从cos和sin值逆向计算色相角度
    // 注意：需要同时有cos和sin才能准确计算，这里是近似
    if (featureKey === 'fill_h_cos') {
      // 从cos值逆向计算
      const cos_value = value * 2 - 1; // 逆向 (cos + 1) / 2
      // acos返回0-π的值，需要根据sin值确定是在0-180还是180-360
      // 由于我们只有一个值，这里做近似处理
      const angle_rad = Math.acos(cos_value);
      return Math.round((angle_rad * 180 / Math.PI) % 360);
    } else {
      // 从sin值逆向计算
      const sin_value = value * 2 - 1; // 逆向 (sin + 1) / 2
      // asin返回-π/2到π/2的值，需要调整到0-360
      let angle_rad = Math.asin(sin_value);
      if (angle_rad < 0) {
        angle_rad = 2 * Math.PI + angle_rad;
      }
      return Math.round((angle_rad * 180 / Math.PI) % 360);
    }
  } else if (featureKey === 'stroke_h_cos' || featureKey === 'stroke_h_sin') {
    // 从cos和sin值逆向计算色相角度，与fill_h类似
    if (featureKey === 'stroke_h_cos') {
      const cos_value = value * 2 - 1;
      const angle_rad = Math.acos(cos_value);
      return Math.round((angle_rad * 180 / Math.PI) % 360);
    } else {
      const sin_value = value * 2 - 1;
      let angle_rad = Math.asin(sin_value);
      if (angle_rad < 0) {
        angle_rad = 2 * Math.PI + angle_rad;
      }
      return Math.round((angle_rad * 180 / Math.PI) % 360);
    }
  } else if (featureKey === 'fill_s_n' || featureKey === 'stroke_s_n') {
    // 饱和度逆向归一化：乘以100
    return Math.round(value * 100);
  } else if (featureKey === 'fill_l_n' || featureKey === 'stroke_l_n') {
    // 亮度逆向归一化：乘以100
    return Math.round(value * 100);
  }

  // 对于其他特征，返回原值
  return value;
};

// 添加HSL转RGB的函数
const hslToRgb = (h, s, l) => {
  // 将h, s, l转换为0-1范围
  h = h / 360;
  s = s / 100;
  l = l / 100;

  let r, g, b;

  if (s === 0) {
    r = g = b = l; // 灰度
  } else {
    const hue2rgb = (p, q, t) => {
      if (t < 0) t += 1;
      if (t > 1) t -= 1;
      if (t < 1 / 6) return p + (q - p) * 6 * t;
      if (t < 1 / 2) return q;
      if (t < 2 / 3) return p + (q - p) * (2 / 3 - t) * 6;
      return p;
    };

    const q = l < 0.5 ? l * (1 + s) : l + s - l * s;
    const p = 2 * l - q;
    r = hue2rgb(p, q, h + 1 / 3);
    g = hue2rgb(p, q, h);
    b = hue2rgb(p, q, h - 1 / 3);
  }

  // 转换为0-255范围
  return {
    r: Math.round(r * 255),
    g: Math.round(g * 255),
    b: Math.round(b * 255)
  };
};

// 修改获取颜色值的函数，返回RGB格式
const getCompleteColorValue = (featureKey, value, normalData, selectedNodeIds) => {
  // 确定是fill还是stroke
  const isStroke = featureKey.startsWith('stroke');
  const colorType = isStroke ? 'stroke' : 'fill';

  // 获取高亮组元素
  const highlightedNodes = normalData.filter(node =>
    selectedNodeIds.some(id =>
      id === node.id || node.id.endsWith(`/${id}`)
    )
  );

  if (highlightedNodes.length === 0) {
    return null;
  }

  // 获取特征索引
  const h_cos_index = getFeatureIndex(`${colorType}_h_cos`);
  const h_sin_index = getFeatureIndex(`${colorType}_h_sin`);
  const s_index = getFeatureIndex(`${colorType}_s_n`);
  const l_index = getFeatureIndex(`${colorType}_l_n`);

  // 计算平均值
  let h_cos_sum = 0, h_sin_sum = 0, s_sum = 0, l_sum = 0;
  let count = 0;

  highlightedNodes.forEach(node => {
    if (node.features && node.features.length >= Math.max(h_cos_index, h_sin_index, s_index, l_index) + 1) {
      h_cos_sum += node.features[h_cos_index];
      h_sin_sum += node.features[h_sin_index];
      s_sum += node.features[s_index];
      l_sum += node.features[l_index];
      count++;
    }
  });

  if (count === 0) {
    return null;
  }

  // 计算平均值
  const h_cos_avg = h_cos_sum / count;
  const h_sin_avg = h_sin_sum / count;
  const s_avg = s_sum / count;
  const l_avg = l_sum / count;

  // 计算色相角度
  const h_cos_value = h_cos_avg * 2 - 1;
  const h_sin_value = h_sin_avg * 2 - 1;
  let h_angle = Math.atan2(h_sin_value, h_cos_value) * 180 / Math.PI;
  if (h_angle < 0) {
    h_angle += 360;
  }

  // 确定使用的是q1还是q3
  let h_value, s_value, l_value;

  if (featureKey.includes('_h_')) {
    // 如果是色相特征
    h_value = denormalizeColorFeatures(featureKey, value);
    s_value = Math.round(s_avg * 100); // 使用平均饱和度
    l_value = Math.round(l_avg * 100); // 使用平均亮度
  } else if (featureKey.includes('_s_')) {
    // 如果是饱和度特征
    h_value = Math.round(h_angle); // 使用平均色相
    s_value = denormalizeColorFeatures(featureKey, value);
    l_value = Math.round(l_avg * 100); // 使用平均亮度
  } else if (featureKey.includes('_l_')) {
    // 如果是亮度特征
    h_value = Math.round(h_angle); // 使用平均色相
    s_value = Math.round(s_avg * 100); // 使用平均饱和度
    l_value = denormalizeColorFeatures(featureKey, value);
  }

  // 将HSL转换为RGB
  const rgb = hslToRgb(h_value, s_value, l_value);

  return `rgb(${rgb.r}, ${rgb.g}, ${rgb.b})`;
};

// 检查特征是否为颜色相关特征
const isColorFeature = (featureKey) => {
  const colorFeatures = [
    'fill_h_cos', 'fill_h_sin', 'fill_s_n', 'fill_l_n',
    'stroke_h_cos', 'stroke_h_sin', 'stroke_s_n', 'stroke_l_n'
  ];
  return colorFeatures.includes(featureKey);
};

// 获取颜色特征的原始名称（用于显示）
const getOriginalFeatureName = (featureKey) => {
  const mapping = {
    'fill_h_cos': 'fill_h',
    'fill_h_sin': 'fill_h',
    'fill_s_n': 'fill_s',
    'fill_l_n': 'fill_l',
    'stroke_h_cos': 'stroke_h',
    'stroke_h_sin': 'stroke_h',
    'stroke_s_n': 'stroke_s',
    'stroke_l_n': 'stroke_l'
  };
  return mapping[featureKey] || featureKey;
};

// 检查特征是否为位置或bbox相关特征
const isPositionOrBboxFeature = (featureKey) => {
  const positionFeatures = [
    'bbox_left_n', 'bbox_right_n', 'bbox_top_n', 'bbox_bottom_n',
    'bbox_width_n', 'bbox_height_n', 'bbox_fill_area'
  ];
  return positionFeatures.includes(featureKey);
};

// 检查特征是否为需要过滤的MDS特征
const isMdsFeature = (featureKey) => {
  return featureKey === 'bbox_mds_1' || featureKey === 'bbox_mds_2';
};
</script>

<style scoped>
.analysis-words-container {
  background: rgba(255, 255, 255, 0.95);
  backdrop-filter: blur(20px);
  -webkit-backdrop-filter: blur(20px);
  border-radius: 16px;
  box-shadow: 0 2px 12px rgba(0, 0, 0, 0.05);
  border: 1px solid rgba(200, 200, 200, 0.2);
  padding: 10px;
  /* 减小内边距 */
  transition: all 0.3s cubic-bezier(0.4, 0, 0.2, 1);
  height: 300px;
  /* 减小整体高度 */
  width: 100%;
  /* 确保容器占满可用宽度 */
  display: flex;
  flex-direction: column;
  font-family: -apple-system, BlinkMacSystemFont, "SF Pro Text", "Helvetica Neue", Arial, sans-serif;
  position: relative;
}

/* 修改标题样式，移除绝对定位 */
.title {
  font-size: 1.8em;
  /* 减小字体大小 */
  font-weight: bold;
  color: #1d1d1f;
  letter-spacing: -0.01em;
  opacity: 0.8;
  margin-bottom: 8px;
  /* 减小底部边距 */
}

.sections-container {
  display: flex;
  gap: 10px;
  /* 减小间距 */
  height: 100%;
  overflow: hidden;
}

.section-wrapper {
  display: flex;
  flex-direction: column;
  flex: 1;
  position: relative;
  /* 添加相对定位 */
}

/* 新增：section-header样式 */
.section-header {
  position: absolute;
  left: 0;
  top: 0;
  bottom: 0;
  width: 36px;
  /* 增加宽度，从24px改为36px */
  z-index: 10;
  display: flex;
  align-items: center;
  justify-content: center;
  background: #f5f5f7;
  border-right: 1px solid rgba(200, 200, 200, 0.5);
  border-top-left-radius: 12px;
  border-bottom-left-radius: 12px;
}

/* 新增：aside-label样式 */
.aside-label {
  transform: rotate(-90deg);
  white-space: nowrap;
  font-size: 1.4em;
  /* 增大字体大小，从1.2em改为1.4em */
  font-weight: 700;
  color: #333;
  letter-spacing: 0.04em;
  width: 80px;
  /* 减小宽度，从120px改为80px */
  display: flex;
  align-items: center;
  justify-content: center;
}

.section {
  flex: 1;
  border-radius: 12px;
  background: rgba(255, 255, 255, 0.5);
  border: 1px solid rgba(200, 200, 200, 0.2);
  padding: 8px 8px 8px 42px;
  /* 增加左内边距，从30px改为42px，以适应更宽的侧边栏 */
  overflow: hidden;
  position: relative;
}

.feature-section {
  min-width: 0;
}

.analysis-content {
  height: 100%;
  overflow: auto;
  position: relative;
  z-index: 1;
  /* 确保内容在阴影之上可以滚动 */
}

/* 添加滚动阴影遮盖器样式 */
.shadow-overlay {
  position: absolute;
  left: 42px;
  /* 修改左侧位置，从30px改为42px，避免覆盖侧边栏 */
  right: 0;
  height: 20px;
  pointer-events: none;
  /* 允许鼠标事件穿透到下面的内容 */
  z-index: 2;
  opacity: 0;
  transition: opacity 0.3s ease;
}

.shadow-overlay.top {
  top: 0;
  background: linear-gradient(to bottom,
      rgba(255, 255, 255, 0.8) 0%,
      rgba(255, 255, 255, 0) 100%);
  border-top-right-radius: 12px;
}

.shadow-overlay.bottom {
  bottom: 0;
  background: linear-gradient(to top,
      rgba(255, 255, 255, 0.8) 0%,
      rgba(255, 255, 255, 0) 100%);
  border-bottom-right-radius: 12px;
}

.shadow-overlay.active {
  opacity: 1;
}

.analysis-header {
  margin-bottom: 16px;
  border-bottom: 1px solid rgba(0, 0, 0, 0.06);
  padding-bottom: 16px;
  flex-shrink: 0;
}

:deep(.feature-tag) {
  display: flex !important;
  align-items: center !important;
  justify-content: space-between !important;
  background-color: transparent !important;
  border: none !important;
  width: 100% !important;
  height: 100% !important;
  padding: 0 !important;
}

:deep(.value-count) {
  font-size: 16px;
  /* 增大字体大小 */
  font-weight: 700;
  color: #333;
  margin-left: 6px;
  /* 增加左边距 */
  background-color: rgba(0, 0, 0, 0.08);
  border-radius: 3px;
  padding: 0px 6px;
  /* 增加内边距 */
  display: inline-flex;
  align-items: center;
  justify-content: center;
  min-width: 22px;
  /* 增加最小宽度 */
  height: 22px;
  /* 增加高度 */
}

:deep(.dimension-analysis) {
  margin-bottom: 10px;
  padding: 6px 10px;
  border-radius: 6px;
}

:deep(.dimension-analysis:last-child) {
  margin-bottom: 0;
}

/* 右上角按钮样式 */
.apple-button-corner {
  position: absolute;
  top: 12px;
  right: 12px;
  background: rgba(0, 122, 255, 0.08);
  border: 1px solid rgba(0, 122, 255, 0.1);
  border-radius: 8px;
  width: 36px;
  height: 36px;
  padding: 0;
  display: flex;
  align-items: center;
  justify-content: center;
  cursor: pointer;
  transition: all 0.2s ease;
  color: #007AFF;
  z-index: 10;
  overflow: visible;
}

.apple-button-corner:hover {
  background: rgba(0, 122, 255, 0.12);
  transform: scale(1.05);
  box-shadow: 0 2px 8px rgba(0, 122, 255, 0.15);
}

.apple-button-corner:active {
  transform: scale(0.98);
  background: rgba(0, 122, 255, 0.15);
}

.apple-button-corner:hover {
  opacity: 1;
  transform: translateX(0);
}

/* 添加遮罩层样式 */
.drawer-overlay {
  position: fixed;
  top: 0;
  left: 0;
  width: 100vw;
  height: 100vh;
  background: rgba(0, 0, 0, 0.3);
  backdrop-filter: blur(2px);
  z-index: 998;
  animation: fadeIn 0.3s ease-out;
}

/* 抽屉基础样式 */
.side-drawer {
  position: fixed;
  top: 0;
  right: -100%;
  width: 60%;
  height: 100vh;
  background: #fff;
  z-index: 999;
  display: flex;
  flex-direction: column;
  transition: right 0.3s cubic-bezier(0.4, 0, 0.2, 1);
  box-shadow: -2px 0 8px rgba(0, 0, 0, 0.15);
}

/* 抽屉打开状态 */
.side-drawer.drawer-open {
  right: 0;
}

/* 抽屉头部样式 */
.drawer-header {
  padding: 16px 24px;
  background: rgba(255, 255, 255, 0.98);
  backdrop-filter: blur(10px);
  border-bottom: 1px solid rgba(0, 0, 0, 0.1);
  display: flex;
  justify-content: space-between;
  align-items: center;
  position: sticky;
  top: 0;
  z-index: 10;
}

.drawer-header h3 {
  margin: 0;
  font-size: 18px;
  color: #1d1d1f;
  font-weight: 500;
}

/* 抽屉内容区域样式 */
.drawer-body {
  flex: 1;
  overflow: auto;
  padding: 24px;
  height: calc(100vh - 70px);
}

/* 关闭按钮样式 */
.close-button {
  background: none;
  border: none;
  font-size: 24px;
  color: #86868b;
  cursor: pointer;
  border-radius: 50%;
  width: 36px;
  height: 36px;
  display: flex;
  align-items: center;
  justify-content: center;
  transition: all 0.2s ease;
  position: absolute;
  top: 5px;
  right: 5px;
  z-index: 1000;
}

.close-button:hover {
  background: rgba(0, 0, 0, 0.05);
  color: #1d1d1f;
}

@keyframes fadeIn {
  from {
    opacity: 0;
  }

  to {
    opacity: 1;
  }
}

/* 移除旧的对话框相关样式 */
.fullscreen-dialog,
.dialog-overlay,
.dialog-content {
  display: none;
}

/* 箭头容器和动画样式 */
.arrow-wrapper {
  display: flex;
  align-items: center;
  justify-content: center;
  width: 100%;
  height: 100%;
}

.arrow-icon {
  transition: transform 0.3s ease;
}

.apple-button-corner:hover .arrow-icon {
  transform: rotate(180deg);
}

:deep(.feature-columns) {
  display: flex;
  gap: 10px;
  /* 增加间距，从6px改为10px */
  max-height: 100%;
  overflow: hidden;
  height: 100%;
}

:deep(.feature-column) {
  display: flex;
  flex-direction: column;
  position: relative;
  /* 添加相对定位，作为sticky标题的参考 */
  overflow: hidden;
  /* 防止内容溢出 */
  height: 100%;
  /* 确保占满整个高度 */
}


:deep(.column-title) {
  font-size: 18px;
  /* 增大字体大小，从16px改为18px */
  font-weight: 600;
  padding: 8px;
  /* 增加内边距，从6px改为8px */
  border-bottom: 1px solid rgba(0, 0, 0, 0.1);
  color: #333;
  position: sticky;
  top: 0;
  background: rgba(255, 255, 255, 0.95);
  z-index: 5;
  backdrop-filter: blur(5px);
  margin-bottom: 0;
  flex-shrink: 0;
}

/* 添加内容容器，使其可滚动而标题固定 */
:deep(.column-content) {
  flex: 1;
  overflow-y: auto;
  padding-top: 2px;
  /* 减小顶部内边距 */
  height: calc(100% - 30px);
  /* 调整高度 */
  scrollbar-width: thin;
}

/* 自定义滚动条样式 */
:deep(.column-content::-webkit-scrollbar) {
  width: 6px;
  height: 6px;
}

:deep(.column-content::-webkit-scrollbar-track) {
  background: rgba(0, 0, 0, 0.03);
  border-radius: 3px;
}

:deep(.column-content::-webkit-scrollbar-thumb) {
  background: rgba(0, 0, 0, 0.15);
  border-radius: 3px;
  transition: background 0.3s;
}

:deep(.column-content::-webkit-scrollbar-thumb:hover) {
  background: rgba(0, 0, 0, 0.25);
}

/* 调整suggestions-section-title样式，使其不受column-content滚动影响 */
:deep(.suggestions-section-title) {
  position: sticky;
  top: 0;
  background: rgba(255, 255, 255, 0.95);
  z-index: 4;
  /* 低于主标题但高于内容 */
  font-size: 18px;
  /* 增大字体大小，从16px改为18px */
  font-weight: 700;
  color: #703710;
  margin-bottom: 4px;
  padding-bottom: 2px;
  border-bottom: 1px solid rgba(0, 0, 0, 0.06);
  line-height: 1.4;
}

/* 调整suggestions容器样式 */
:deep(.suggestions-container) {
  display: flex;
  flex-direction: column;
  /* 改为列布局 */
  gap: 6px;
  /* 保持间距 */
  margin-top: 2px;
  width: 100%;
  min-height: 80px;
  /* 减小最小高度 */
}

/* 修改 Add 区域样式 */
:deep(.suggestions-add-section) {
  flex: 1;
  min-width: 100%;
  /* 改为100%，占满整行 */
  max-width: 100%;
  /* 改为100%，占满整行 */
  border: none;
  border-radius: 0;
  padding: 0;
  background-color: transparent;
  height: 100%;
  display: flex;
  flex-direction: column;
  overflow-y: auto;
  min-height: 100px;
  /* 确保最小高度足够显示提示文字 */
}

:deep(.suggestions-reset-section),
:deep(.suggestions-stroke-section) {
  flex: 1;
  /* 平均分配空间 */
  width: 100%;
  /* 占满整行 */
  min-width: 100%;
  max-width: 100%;
  min-height: 35px;
  /* 减小最小高度 */
  border: none;
  border-radius: 0;
  padding: 0;
  /* 移除左侧内边距 */
  background-color: transparent;
  display: flex;
  flex-direction: column;
}

/* 移除右侧区域容器，改为直接在主容器中垂直排列 */
:deep(.suggestions-right-section) {
  display: none !important;
  /* 强制隐藏右侧区域容器 */
}

/* 移除右侧区域的分隔线 */
:deep(.suggestions-right-section::before) {
  display: none !important;
}

:deep(.feature-item) {
  display: flex;
  align-items: center;
  padding: 3px 6px;
  /* 增加内边距 */
  border-radius: 4px;
  margin-bottom: 3px;
  /* 增加底部间距 */
  background: transparent;
  transition: all 0.2s ease;
  min-height: 32px;
  /* 增加最小高度 */
  width: 100%;
  /* 确保占满整行 */
  box-sizing: border-box;
  /* 确保内边距不会增加元素总宽度 */
}

:deep(.feature-item:hover) {
  background-color: rgba(0, 0, 0, 0.02);
}

/* 为 All elements 部分的 Used visual encodings 添加特殊的 feature-item 样式 */
:deep(.feature-column.negative .feature-item),
:deep(.feature-column.positive .feature-item) {
  padding: 3px 6px;
  /* 增加内边距 */
}

:deep(.feature-influence) {
  font-size: 13px;
  font-weight: 500;
  margin-left: auto;
  white-space: nowrap;
}

:deep(.star) {
  display: inline-block;
  margin: 0 1px;
}

:deep(.star.filled) {
  font-weight: bold;
}

:deep(.star.empty) {
  opacity: 0.5;
}

:deep(.feature-tag) {
  display: flex !important;
  align-items: center !important;
  justify-content: space-between !important;
  background-color: transparent !important;
  border: none !important;
  width: 100% !important;
  height: 100% !important;
  padding: 0 !important;
}

:deep(.no-selection) {
  font-size: 15px;
  /* 增大字体大小 */
  color: #777;
  /* 使用更柔和的灰色 */
  min-height: 36px;
  /* 改为最小高度，允许内容增长 */
  display: flex;
  align-items: center;
  justify-content: center;
  font-weight: 500;
  padding: 8px 12px;
  /* 增加内边距，确保文本有足够空间 */
  background-color: transparent;
  /* 移除背景色 */
  border-radius: 0;
  /* 移除圆角 */
  margin: 12px 0;
  /* 增加上下外边距，提供更好的空间 */
  border: none;
  /* 移除边框 */
  box-shadow: none;
  /* 移除阴影 */
  text-align: center;
  letter-spacing: 0.01em;
  /* 增加字母间距 */
  font-style: italic;
  /* 使用斜体 */
  width: 100%;
  /* 确保宽度足够 */
  box-sizing: border-box;
  /* 确保内边距不会增加元素总宽度 */
  overflow: visible;
  /* 允许内容溢出 */
  padding: 10px 12px !important;
  font-style: italic !important;
  color: #777 !important;
  background-color: rgba(0, 0, 0, 0.01) !important;
  text-align: center !important;
  width: 100% !important;
  box-sizing: border-box !important;
}

:deep(.no-selection span) {
  position: relative !important;
  display: inline-block !important;
}

:deep(.no-selection span::before),
:deep(.no-selection span::after) {
  content: '' !important;
  display: none !important; /* 移除装饰线 */
}

:deep(.feature-rank) {
  font-size: 13px;
  font-weight: 500;
  margin-left: auto;
  white-space: nowrap;
}

:deep(.rank-tag) {
  background-color: rgba(102, 102, 102, 0.08);
  border: 1px solid rgba(102, 102, 102, 0.15);
  border-radius: 4px;
  padding: 1px 6px;
  margin-left: 8px;
  color: #666666;
  font-size: 12px;
  display: inline-block;
  font-weight: 500;
}

/* 添加高显著性提示的样式 */
:deep(.high-salience-notice) {
  display: flex;
  align-items: center;
  background: linear-gradient(135deg, rgba(76, 175, 80, 0.08) 0%, rgba(76, 175, 80, 0.15) 100%);
  border: 1px solid rgba(76, 175, 80, 0.2);
  border-radius: 8px;
  padding: 12px;
  /* 增加内边距 */
  margin: 6px 0;
  box-shadow: 0 2px 8px rgba(0, 0, 0, 0.05);
  transition: all 0.3s ease;
}

:deep(.high-salience-notice:hover) {
  transform: translateY(-2px);
  box-shadow: 0 4px 12px rgba(0, 0, 0, 0.08);
}

:deep(.salience-icon) {
  background-color: #4CAF50;
  color: white;
  width: 32px;
  /* 增加宽度 */
  height: 32px;
  /* 增加高度 */
  border-radius: 50%;
  display: flex;
  align-items: center;
  justify-content: center;
  font-size: 18px;
  /* 增加字体大小 */
  margin-right: 12px;
  /* 增加右边距 */
  flex-shrink: 0;
  box-shadow: 0 2px 6px rgba(76, 175, 80, 0.3);
}

:deep(.salience-content) {
  flex: 1;
}

:deep(.salience-row) {
  display: flex;
  align-items: center;
  justify-content: space-between;
}

:deep(.salience-title) {
  font-size: 16px;
  /* 增加字体大小 */
  font-weight: 600;
  color: #2E7D32;
}

:deep(.salience-value) {
  font-size: 22px;
  /* 增加字体大小 */
  font-weight: 700;
  color: #4CAF50;
  margin-left: 10px;
  /* 添加左边距 */
}

:deep(.salience-description) {
  font-size: 14px;
  color: #555;
  opacity: 0.9;
}

/* 添加 All elements 部分的 Used visual encodings 下的 tag 特殊样式 */
:deep(.all-elements-tag) {
  width: 100%;
  min-width: 100%;
  font-size: 16px;
  /* 增大字体大小 */
  padding: 0 8px;
  /* 增加内边距 */
  text-align: left;
  /* 左对齐文本 */
  font-weight: 400; /* 移除加粗效果 */
  box-sizing: border-box;
  display: flex;
  align-items: center;
  justify-content: space-between;
  /* 文本和百分比分两端 */
  margin: 0;
  transition: all 0.2s ease;
  border-width: 0;
  box-shadow: none;
  height: 100%;
  border-radius: 4px;
  /* 减小圆角 */
  letter-spacing: 0;
  background-color: rgba(0, 0, 0, 0.04);
  /* 添加轻微的背景色 */
  color: #333;
  /* 加深字体颜色，提高对比度 */
}

:deep(.all-elements-tag:hover) {
  background-color: rgba(0, 0, 0, 0.03) !important;
  transform: translateY(-1px);
  box-shadow: none;
  color: #333 !important;
}

/* 添加 All elements 部分的 Used visual encodings 标题样式 */
:deep(.all-elements-title) {
  font-size: 1.3em;
  /* 增大字体大小，从1.1em改为1.3em */
  padding: 0px 8px 8px 0;
  margin-bottom: 0;
  font-weight: 600;
  color: #444;
  display: flex;
  align-items: center;
  justify-content: space-between;
}

:deep(.distinct-values-label) {
  font-size: 0.7em;
  font-weight: 500;
  color: #666;
  margin-left: auto;
  display: flex;
  align-items: flex-start;
}

:deep(.hash-symbol) {
  margin-right: 2px;
  line-height: 1.1;
}

:deep(.label-text) {
  line-height: 1.1;
  display: flex;
  flex-direction: column;
}

/* 添加两列布局容器 */
:deep(.two-column-wrapper) {
  display: none;
  /* 隐藏两列布局 */
}

:deep(.two-column-row) {
  display: none;
  /* 隐藏两列行 */
}

:deep(.two-column-item) {
  display: none;
  /* 隐藏两列项 */
}

/* 添加单列布局容器 */
:deep(.single-column-wrapper) {
  display: flex;
  flex-direction: column;
  width: 100%;
  padding: 6px 0;
  /* 增加内边距 */
}

:deep(.single-column-wrapper .feature-item) {
  height: 36px;
  /* 增加高度 */
  width: 100%;
}

:deep(.feature-item) {
  margin-bottom: 0px;
}

/* 三区块布局样式 */
:deep(.suggestions-container) {
  display: flex;
  flex-direction: column;
  gap: 6px;
  margin-top: 2px;
  width: 100%;
  min-height: 80px;
}

/* 缩小两侧区域的间距 */
:deep(.suggestions-add-section) {
  flex: 1;
  min-width: 100%;
  max-width: 100%;
  border: none;
  border-radius: 0;
  padding: 0;
  background-color: transparent;
  height: 100%;
  display: flex;
  flex-direction: column;
  overflow-y: auto;
  min-height: 100px;
}

:deep(.suggestions-reset-section),
:deep(.suggestions-stroke-section) {
  flex: 1;
  width: 100%;
  min-width: 100%;
  max-width: 100%;
  min-height: 35px;
  border: none;
  border-radius: 0;
  padding: 0;
  background-color: transparent;
  display: flex;
  flex-direction: column;
}

:deep(.suggestions-right-section) {
  flex: 1;
  min-width: 48%;
  max-width: 50%;
  display: flex;
  flex-direction: column;
  height: 100%;
  position: relative;
  padding-left: 3px;
}

:deep(.suggestions-right-section::before) {
  background-color: rgba(0, 0, 0, 0.03);
  /* 更淡的分隔线 */
}

/* 调整标题样式 */
:deep(.suggestions-section-title) {
  font-size: 18px;
  /* 增大字体大小，从16px改为18px */
  font-weight: 700;
  color: #703710;
  margin-bottom: 4px;
  padding-bottom: 2px;
  border-bottom: 1px solid rgba(0, 0, 0, 0.06);
  position: relative;
  line-height: 1.4;
}

:deep(.feature-item) {
  min-height: 26px;
  margin-bottom: 1px;
}

:deep(.suggestions-add-section .feature-item),
:deep(.suggestions-reset-section .feature-item),
:deep(.suggestions-stroke-section .feature-item) {
  height: 36px;
  /* 增加高度 */
  display: flex;
  align-items: center;
  width: 100%;
  /* 确保占满整行 */
  box-sizing: border-box;
  /* 确保内边距不会增加元素总宽度 */
}

:deep(.suggestions-add-section .feature-tag),
:deep(.suggestions-reset-section .feature-tag),
:deep(.suggestions-stroke-section .feature-tag) {
  height: 32px;
  display: flex;
  align-items: center;
  width: 100%;
  /* 确保占满整行 */
  font-size: 17px;
  /* 增大字体大小，从16px改为17px */
  font-weight: 400; /* 移除加粗效果 */
  color: #333;
  justify-content: space-between;
  /* 在两端对齐内容 */
  box-sizing: border-box;
  /* 确保内边距不会增加元素总宽度 */
}

:deep(.no-selection) {
  font-size: 15px;
  /* 增大字体大小 */
  color: #777;
  /* 使用更柔和的灰色 */
  min-height: 36px;
  /* 改为最小高度，允许内容增长 */
  display: flex;
  align-items: center;
  justify-content: center;
  font-weight: 500;
  padding: 8px 12px;
  /* 增加内边距，确保文本有足够空间 */
  background-color: transparent;
  /* 移除背景色 */
  border-radius: 0;
  /* 移除圆角 */
  margin: 12px 0;
  /* 增加上下外边距，提供更好的空间 */
  border: none;
  /* 移除边框 */
  box-shadow: none;
  /* 移除阴影 */
  text-align: center;
  letter-spacing: 0.01em;
  /* 增加字母间距 */
  font-style: italic;
  /* 使用斜体 */
  width: 100%;
  /* 确保宽度足够 */
  box-sizing: border-box;
  /* 确保内边距不会增加元素总宽度 */
  overflow: visible;
  /* 允许内容溢出 */
  padding: 10px 12px !important;
  font-style: italic !important;
  color: #777 !important;
  background-color: rgba(0, 0, 0, 0.01) !important;
  text-align: center !important;
  width: 100% !important;
  box-sizing: border-box !important;
}

:deep(.no-selection span) {
  position: relative !important;
  display: inline-flex !important;
  align-items: center !important;
  flex-wrap: wrap !important;
  /* 允许文本换行 */
  justify-content: center !important;
  /* 居中对齐内容 */
  max-width: 100% !important;
  /* 限制最大宽度 */
  word-break: break-word !important;
  /* 允许在单词内换行 */
}

:deep(.no-selection span::before),
:deep(.no-selection span::after) {
  content: '' !important;
  display: none !important; /* 移除装饰线 */
}

/* 分隔线样式 */
:deep(.suggestions-right-section::before) {
  content: '';
  position: absolute;
  left: 0;
  top: 10%;
  height: 80%;
  width: 1px;
  background-color: rgba(0, 0, 0, 0.03);
}

/* 标题指示器 */
:deep(.suggestions-section-title::before) {
  content: '';
  position: absolute;
  left: 0;
  bottom: -1px;
  width: 20px;
  height: 1px;
  background-color: rgba(0, 0, 0, 0.08);
  border-radius: 0;
}

/* 预估显著性样式 */
:deep(.predicted-salience) {
  font-size: 15px !important;
  font-weight: 600 !important;
  color: #703710 !important;
  background-color: rgba(112, 55, 16, 0.05) !important;
  padding: 2px 8px !important;
  border-radius: 4px !important;
  margin-left: auto !important;
}

:deep(.feature-tag .predicted-salience) {
  position: relative;
  top: -1px;
  margin-left: auto;
  /* 确保在 feature-tag 内靠右对齐 */
}

/* 修改左右两侧区域的宽度比例 - All elements部分 */
:deep(.feature-column.positive.all-elements) {
  flex: 1;
  /* 增加Available encodings区域的比例 */
}

:deep(.feature-column.negative.all-elements) {
  flex: 1.1;
  /* 减少Used encodings区域的比例 */
}

/* 修改左右两侧区域的宽度比例 - Selected elements部分 */
:deep(.feature-column.positive.selected-elements) {
  flex: 1;
  /* Used encodings区域的比例 */
}

:deep(.feature-column.negative.selected-elements) {
  flex: 2;
  /* Suggestions区域的比例 */
}

/* 为All elements部分添加特定样式 */
.section-wrapper:first-child {
  flex: 1;
  /* 缩小All elements部分的宽度占比 */
}

/* 为Selected elements部分添加特定样式 */
.section-wrapper:last-child {
  flex: 1.5;
  /* 增加Selected elements部分的宽度占比 */
}


/* 添加新的样式，确保编码名和预估显著性评分横向居中对齐 */
:deep(.feature-tag) {
  display: flex;
  align-items: center;
  justify-content: space-between;
  width: 100%;
}

:deep(.feature-name-container) {
  display: flex;
  align-items: center;
}

:deep(.predicted-salience) {
  margin-left: auto;
}

/* 添加共享容器样式 - 修改为纵向表格布局 */
:deep(.suggestions-shared-container) {
  display: flex !important;
  flex-direction: column !important; /* 从row改为column */
  justify-content: flex-start !important;
  width: 100% !important;
  gap: 0 !important; /* 移除间隙，表格形式更紧凑 */
  margin-top: 2px !important;
  border: 1px solid rgba(0, 0, 0, 0.08) !important; /* 添加表格边框 */
  border-radius: 4px !important;
  overflow: hidden !important; /* 确保圆角有效 */
}

/* 修改各区域样式，使它们在共享容器中纵向排列成表格形式 */
:deep(.suggestions-add-section),
:deep(.suggestions-reset-section),
:deep(.suggestions-stroke-section) {
  flex: none !important; /* 不使用flex比例 */
  min-width: 100% !important; /* 占据全宽 */
  max-width: 100% !important; 
  border: none !important;
  border-radius: 0 !important; /* 移除圆角，表格样式 */
  padding: 0 !important; /* 移除内边距 */
  background-color: transparent !important;
  display: flex !important;
  flex-direction: column !important;
  overflow: visible !important; /* 允许内容溢出 */
  margin-bottom: 0 !important;
  border-bottom: 1px solid rgba(0, 0, 0, 0.06) !important; /* 添加底部边框分隔表格行 */
}

/* 最后一个区域不需要底部边框 */
:deep(.suggestions-stroke-section) {
  border-bottom: none !important;
}

/* 表头样式 */
:deep(.suggestions-section-title) {
  font-size: 16px !important;
  font-weight: 600 !important;
  color: #333 !important;
  background-color: rgba(0, 0, 0, 0.03) !important; /* 表头背景色 */
  padding: 8px 12px !important;
  border-bottom: 1px solid rgba(0, 0, 0, 0.08) !important;
  margin-bottom: 0 !important;
}

/* 特征项目样式，改为表格行样式 */
:deep(.feature-item) {
  min-height: 36px !important;
  border-bottom: 1px solid rgba(0, 0, 0, 0.03) !important;
  margin-bottom: 0 !important;
  padding: 6px 12px !important;
}

:deep(.feature-item:last-child) {
  border-bottom: none !important;
}

/* 让每个区域有独立的表格样式 */
:deep(.suggestions-add-section) {
  border-left: none !important;
}

:deep(.suggestions-reset-section) {
  border-left: none !important;
  margin-top: 0 !important;
}

:deep(.suggestions-stroke-section) {
  border-left: none !important;
  margin-top: 0 !important;
}

/* 移除之前的垂直布局 */
:deep(.suggestions-container) {
  display: flex !important;
  flex-direction: column !important;
  width: 100% !important;
}

/* 添加共享容器样式 - 修改为表格样式 */
:deep(.suggestions-shared-container) {
  display: flex !important;
  flex-direction: column !important;
  justify-content: flex-start !important;
  width: 100% !important;
  gap: 0 !important;
  margin-top: 2px !important;
  border: 1px solid rgba(0, 0, 0, 0.08) !important;
  border-radius: 4px !important;
  overflow: hidden !important;
}

/* 表格行样式 */
:deep(.suggestions-table-row) {
  display: flex !important;
  flex-direction: row !important; /* 行内水平排列 */
  width: 100% !important;
  border-bottom: 1px solid rgba(0, 0, 0, 0.06) !important;
}

:deep(.suggestions-table-row:last-child) {
  border-bottom: none !important;
}

/* 表头样式 - 放在左侧 */
:deep(.suggestions-section-title) {
  font-size: 16px !important; /* 从14px增加到16px */
  font-weight: 600 !important;
  color: #333 !important;
  background-color: rgba(0, 0, 0, 0.03) !important;
  padding: 8px 10px !important; /* 减小内边距 */
  width: 100px !important; /* 从120px减小到80px */
  min-width: 80px !important; /* 从120px减小到80px */
  border-right: 1px solid rgba(0, 0, 0, 0.08) !important;
  margin-bottom: 0 !important;
  display: flex !important;
  align-items: center !important;
  flex-shrink: 0 !important;
  word-break: break-word !important; /* 允许单词换行 */
  line-height: 1.3 !important; /* 增加行高，使多行文本看起来更好 */
}

/* 内容单元格样式 - 放在右侧 */
:deep(.suggestions-content-cell) {
  flex: 1 !important;
  padding: 0 !important;
  display: flex !important;
  flex-direction: column !important;
  overflow: visible !important;
}

/* 特征项目样式 */
:deep(.feature-item) {
  min-height: 36px !important;
  border-bottom: 1px solid rgba(0, 0, 0, 0.03) !important;
  margin-bottom: 0 !important;
  padding: 6px 12px !important;
}

:deep(.feature-item:last-child) {
  border-bottom: none !important;
}

/* 为表格行添加悬停效果 */
:deep(.suggestions-table-row:hover) {
  background-color: rgba(0, 0, 0, 0.01) !important;
}

/* 特征标签样式 */
:deep(.feature-tag) {
  display: flex !important;
  align-items: center !important;
  justify-content: space-between !important;
  background-color: transparent !important;
  border: none !important;
  width: 100% !important;
  height: 100% !important;
  padding: 0 !important;
}

/* 移除之前的区域样式 */
:deep(.suggestions-add-section),
:deep(.suggestions-reset-section),
:deep(.suggestions-stroke-section) {
  display: none !important;
}

/* 为表格结构添加斑马纹 */
:deep(.suggestions-table-row:nth-child(even)) {
  background-color: rgba(0, 0, 0, 0.01) !important;
}

/* 添加共享容器样式 - 修改为表格样式 */
:deep(.suggestions-shared-container) {
  display: flex !important;
  flex-direction: column !important;
  justify-content: flex-start !important;
  width: 100% !important;
  gap: 0 !important;
  margin-top: 2px !important;
  border: 1px solid rgba(0, 0, 0, 0.08) !important;
  border-radius: 4px !important;
  overflow: hidden !important;
}

/* 添加表格标题样式 */
:deep(.suggestions-table-header) {
  font-size: 16px !important;
  font-weight: 600 !important;
  color: #333 !important;
  background-color: rgba(0, 0, 0, 0.04) !important;
  padding: 10px 12px !important;
  border-bottom: 1px solid rgba(0, 0, 0, 0.08) !important;
  margin-bottom: 0 !important;
}

/* 添加复制提示样式 */
.copy-tooltip {
  position: fixed;
  background-color: rgba(0, 0, 0, 0.8);
  color: white;
  padding: 6px 12px;
  border-radius: 4px;
  font-size: 14px;
  pointer-events: none;
  z-index: 1000;
  transform: translate(-50%, -100%);
  animation: fadeInOut 1.5s ease-in-out;
  white-space: nowrap;
  box-shadow: 0 2px 8px rgba(0, 0, 0, 0.15);
}

@keyframes fadeInOut {
  0% { opacity: 0; transform: translate(-50%, -90%); }
  20% { opacity: 1; transform: translate(-50%, -100%); }
  80% { opacity: 1; transform: translate(-50%, -100%); }
  100% { opacity: 0; transform: translate(-50%, -90%); }
}

/* 添加可复制值的样式 */
:deep(.feature-name-container .copyable-value) {
  cursor: pointer;
  transition: background-color 0.2s;
  padding: 2px 4px;
  border-radius: 3px;
}

:deep(.feature-name-container .copyable-value:hover) {
  background-color: rgba(144, 95, 41, 0.1);
}

/* 为注释标签添加特殊样式 */
:deep(.annotation-tag) {
  font-weight: 400 !important; /* 移除加粗效果 */
}

/* 修改多样性数值的样式 */
:deep(.value-count) {
  font-weight: 400 !important; /* 移除加粗效果 */
  margin-left: 4px;
}
</style><|MERGE_RESOLUTION|>--- conflicted
+++ resolved
@@ -491,7 +491,6 @@
     let processedText = textToCopy;
 
     if (textToCopy) {
-<<<<<<< HEAD
       // 进行二次处理
       let finalTextToCopy = textToCopy;
       
@@ -524,36 +523,6 @@
         copyTooltip.value = {
           visible: true,
           text: `已复制: ${finalTextToCopy}`,
-=======
-      // 根据特征类型进行二次处理
-      if (featureName) {
-        if (featureName.includes('fill hue') || featureName.includes('fill saturation') || 
-            featureName.includes('fill lightness')) {
-          processedText = `fill="${textToCopy}"`;
-        } else if (featureName.includes('stroke hue') || featureName.includes('stroke saturation') || 
-                  featureName.includes('stroke lightness')) {
-          processedText = `stroke="${textToCopy}"`;
-        } else if (featureName.includes('stroke width')) {
-          // 去掉px并加1
-          const numValue = parseFloat(textToCopy);
-          if (!isNaN(numValue)) {
-            processedText = `stroke-width="${numValue + 1}"`;
-          }
-        } else if (featureName.includes('area')) {
-          // 处理area
-          const numValue = parseFloat(textToCopy);
-          if (!isNaN(numValue)) {
-            processedText = `area up ${1 + numValue}`;
-          }
-        }
-      }
-
-      navigator.clipboard.writeText(processedText).then(() => {
-        // 显示复制成功提示
-        copyTooltip.value = {
-          visible: true,
-          text: '复制成功: ' + processedText,
->>>>>>> d921af13
           x: event.clientX,
           y: event.clientY
         };
